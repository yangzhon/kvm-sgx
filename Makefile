--- conflicted
+++ resolved
@@ -1,11 +1,7 @@
 VERSION = 3
 PATCHLEVEL = 19
 SUBLEVEL = 0
-<<<<<<< HEAD
-EXTRAVERSION = -rc4
-=======
 EXTRAVERSION = -rc6
->>>>>>> 59343cd7
 NAME = Diseased Newt
 
 # *DOCUMENTATION*
