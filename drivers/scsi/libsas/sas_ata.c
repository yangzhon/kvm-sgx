--- conflicted
+++ resolved
@@ -752,11 +752,7 @@
 
 		if (!dev_is_sata(ddev))
 			continue;
-<<<<<<< HEAD
-		
-=======
-
->>>>>>> bc898c97
+
 		ata_port_printk(ap, KERN_DEBUG, "sas eh calling libata port error handler");
 		ata_scsi_port_error_handler(shost, ap);
 	}
@@ -789,21 +785,13 @@
 		LIST_HEAD(sata_q);
 
 		ap = NULL;
-<<<<<<< HEAD
-		
-=======
-
->>>>>>> bc898c97
+
 		list_for_each_entry_safe(cmd, n, work_q, eh_entry) {
 			struct domain_device *ddev = cmd_to_domain_dev(cmd);
 
 			if (!dev_is_sata(ddev) || TO_SAS_TASK(cmd))
 				continue;
-<<<<<<< HEAD
-			if(ap && ap != ddev->sata_dev.ap)
-=======
 			if (ap && ap != ddev->sata_dev.ap)
->>>>>>> bc898c97
 				continue;
 			ap = ddev->sata_dev.ap;
 			rtn = 1;
@@ -811,10 +799,6 @@
 		}
 
 		if (!list_empty(&sata_q)) {
-<<<<<<< HEAD
-			ata_port_printk(ap, KERN_DEBUG,"sas eh calling libata cmd error handler\n");
-			ata_scsi_cmd_error_handler(shost, ap, &sata_q);
-=======
 			ata_port_printk(ap, KERN_DEBUG, "sas eh calling libata cmd error handler\n");
 			ata_scsi_cmd_error_handler(shost, ap, &sata_q);
 			/*
@@ -830,7 +814,6 @@
 			 */
 			while (!list_empty(&sata_q))
 				list_del_init(sata_q.next);
->>>>>>> bc898c97
 		}
 	} while (ap);
 
