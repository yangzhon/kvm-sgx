#
# X86 Platform Specific Drivers
#

menuconfig X86_PLATFORM_DEVICES
	bool "X86 Platform Specific Device Drivers"
	default y
	depends on X86
	---help---
	  Say Y here to get to see options for device drivers for various
	  x86 platforms, including vendor-specific laptop extension drivers.
	  This option alone does not add any kernel code.

	  If you say N, all options in this submenu will be skipped and disabled.

if X86_PLATFORM_DEVICES

config ACER_WMI
	tristate "Acer WMI Laptop Extras"
	depends on ACPI
	select LEDS_CLASS
	select NEW_LEDS
	depends on BACKLIGHT_CLASS_DEVICE
	depends on SERIO_I8042
	depends on INPUT
	depends on RFKILL || RFKILL = n
	depends on ACPI_WMI
	select INPUT_SPARSEKMAP
	# Acer WMI depends on ACPI_VIDEO when ACPI is enabled
        select ACPI_VIDEO if ACPI
	---help---
	  This is a driver for newer Acer (and Wistron) laptops. It adds
	  wireless radio and bluetooth control, and on some laptops,
	  exposes the mail LED and LCD backlight.

	  If you have an ACPI-WMI compatible Acer/ Wistron laptop, say Y or M
	  here.

config ACER_WIRELESS
        tristate "Acer Wireless Radio Control Driver"
        depends on ACPI
        depends on INPUT
        ---help---
          The Acer Wireless Radio Control handles the airplane mode hotkey
          present on new Acer laptops.

          Say Y or M here if you have an Acer notebook with an airplane mode
          hotkey.

          If you choose to compile this driver as a module the module will be
          called acer-wireless.

config ACERHDF
	tristate "Acer Aspire One temperature and fan driver"
	depends on ACPI && THERMAL
	select THERMAL_GOV_BANG_BANG
	---help---
	  This is a driver for Acer Aspire One netbooks. It allows to access
	  the temperature sensor and to control the fan.

	  After loading this driver the BIOS is still in control of the fan.
	  To let the kernel handle the fan, do:
	  echo -n enabled > /sys/class/thermal/thermal_zone0/mode

	  For more information about this driver see
	  <http://piie.net/files/acerhdf_README.txt>

	  If you have an Acer Aspire One netbook, say Y or M
	  here.

config ALIENWARE_WMI
	tristate "Alienware Special feature control"
	depends on ACPI
	depends on LEDS_CLASS
	depends on NEW_LEDS
	depends on ACPI_WMI
	---help---
	 This is a driver for controlling Alienware BIOS driven
	 features.  It exposes an interface for controlling the AlienFX
	 zones on Alienware machines that don't contain a dedicated AlienFX
	 USB MCU such as the X51 and X51-R2.

config ASUS_LAPTOP
	tristate "Asus Laptop Extras"
	depends on ACPI
	select LEDS_CLASS
	select NEW_LEDS
	depends on BACKLIGHT_CLASS_DEVICE
	depends on INPUT
	depends on RFKILL || RFKILL = n
	depends on ACPI_VIDEO || ACPI_VIDEO = n
	select INPUT_SPARSEKMAP
	select INPUT_POLLDEV
	---help---
	  This is a driver for Asus laptops, Lenovo SL and the Pegatron
	  Lucid tablet. It may also support some MEDION, JVC or VICTOR
	  laptops. It makes all the extra buttons generate standard
	  ACPI events and input events, and on the Lucid the built-in
	  accelerometer appears as an input device.  It also adds
	  support for video output switching, LCD backlight control,
	  Bluetooth and Wlan control, and most importantly, allows you
	  to blink those fancy LEDs.

	  For more information see <http://acpi4asus.sf.net>.

	  If you have an ACPI-compatible ASUS laptop, say Y or M here.

config DELL_SMBIOS
	tristate

config DELL_SMBIOS_WMI
	tristate "Dell SMBIOS calling interface (WMI implementation)"
	depends on ACPI_WMI
	select DELL_WMI_DESCRIPTOR
	select DELL_SMBIOS
<<<<<<< HEAD
	---help---
	This provides an implementation for the Dell SMBIOS calling interface
	communicated over ACPI-WMI.

	If you have a Dell computer from >2007 you should say Y or M here.
	If you aren't sure and this module doesn't work for your computer
	it just won't load.

config DELL_SMBIOS_SMM
	tristate "Dell SMBIOS calling interface (SMM implementation)"
	depends on DCDBAS
	select DELL_SMBIOS
	---help---
	This provides an implementation for the Dell SMBIOS calling interface
	communicated over SMI/SMM.

=======
	---help---
	This provides an implementation for the Dell SMBIOS calling interface
	communicated over ACPI-WMI.

	If you have a Dell computer from >2007 you should say Y or M here.
	If you aren't sure and this module doesn't work for your computer
	it just won't load.

config DELL_SMBIOS_SMM
	tristate "Dell SMBIOS calling interface (SMM implementation)"
	depends on DCDBAS
	select DELL_SMBIOS
	---help---
	This provides an implementation for the Dell SMBIOS calling interface
	communicated over SMI/SMM.

>>>>>>> 661e50bc
	If you have a Dell computer from <=2017 you should say Y or M here.
	If you aren't sure and this module doesn't work for your computer
	it just won't load.

config DELL_LAPTOP
	tristate "Dell Laptop Extras"
	depends on DMI
	depends on BACKLIGHT_CLASS_DEVICE
	depends on ACPI_VIDEO || ACPI_VIDEO = n
	depends on RFKILL || RFKILL = n
	depends on SERIO_I8042
	select DELL_SMBIOS
	select POWER_SUPPLY
	select LEDS_CLASS
	select NEW_LEDS
	---help---
	This driver adds support for rfkill and backlight control to Dell
	laptops (except for some models covered by the Compal driver).

config DELL_WMI
	tristate "Dell WMI notifications"
	depends on ACPI_WMI
	depends on DMI
	depends on INPUT
	depends on ACPI_VIDEO || ACPI_VIDEO = n
	select DELL_WMI_DESCRIPTOR
	select DELL_SMBIOS
	select INPUT_SPARSEKMAP
	---help---
	  Say Y here if you want to support WMI-based hotkeys on Dell laptops.

	  To compile this driver as a module, choose M here: the module will
	  be called dell-wmi.

config DELL_WMI_DESCRIPTOR
	tristate
	depends on ACPI_WMI

config DELL_WMI_AIO
	tristate "WMI Hotkeys for Dell All-In-One series"
	depends on ACPI_WMI
	depends on INPUT
	select INPUT_SPARSEKMAP
	---help---
	  Say Y here if you want to support WMI-based hotkeys on Dell
	  All-In-One machines.

	  To compile this driver as a module, choose M here: the module will
	  be called dell-wmi-aio.

config DELL_WMI_LED
	tristate "External LED on Dell Business Netbooks"
	depends on LEDS_CLASS
	depends on ACPI_WMI
	help
	  This adds support for the Latitude 2100 and similar
	  notebooks that have an external LED.

config DELL_SMO8800
	tristate "Dell Latitude freefall driver (ACPI SMO88XX)"
	depends on ACPI
	---help---
	  Say Y here if you want to support SMO88XX freefall devices
	  on Dell Latitude laptops.

	  To compile this driver as a module, choose M here: the module will
	  be called dell-smo8800.

config DELL_RBTN
	tristate "Dell Airplane Mode Switch driver"
	depends on ACPI
	depends on INPUT
	depends on RFKILL
	---help---
	  Say Y here if you want to support Dell Airplane Mode Switch ACPI
	  device on Dell laptops. Sometimes it has names: DELLABCE or DELRBTN.
	  This driver register rfkill device or input hotkey device depending
	  on hardware type (hw switch slider or keyboard toggle button). For
	  rfkill devices it receive HW switch events and set correct hard
	  rfkill state.

	  To compile this driver as a module, choose M here: the module will
	  be called dell-rbtn.


config FUJITSU_LAPTOP
	tristate "Fujitsu Laptop Extras"
	depends on ACPI
	depends on INPUT
	depends on BACKLIGHT_CLASS_DEVICE
	depends on ACPI_VIDEO || ACPI_VIDEO = n
	select INPUT_SPARSEKMAP
	select LEDS_CLASS
	---help---
	  This is a driver for laptops built by Fujitsu:

	    * P2xxx/P5xxx/S6xxx/S7xxx series Lifebooks
	    * Possibly other Fujitsu laptop models
	    * Tested with S6410 and S7020

	  It adds support for LCD brightness control and some hotkeys.

	  If you have a Fujitsu laptop, say Y or M here.

config FUJITSU_TABLET
       tristate "Fujitsu Tablet Extras"
       depends on ACPI
       depends on INPUT
       ---help---
         This is a driver for tablets built by Fujitsu:

           * Lifebook P1510/P1610/P1620/Txxxx
           * Stylistic ST5xxx
           * Possibly other Fujitsu tablet models

         It adds support for the panel buttons, docking station detection,
         tablet/notebook mode detection for convertible and
         orientation detection for docked slates.

         If you have a Fujitsu convertible or slate, say Y or M here.

config AMILO_RFKILL
	tristate "Fujitsu-Siemens Amilo rfkill support"
	depends on RFKILL
	depends on SERIO_I8042
	---help---
	  This is a driver for enabling wifi on some Fujitsu-Siemens Amilo
	  laptops.

config GPD_POCKET_FAN
	tristate "GPD Pocket Fan Controller support"
	depends on ACPI
	depends on THERMAL
	---help---
	  Driver for the GPD Pocket vendor specific FAN02501 ACPI device
	  which controls the fan speed on the GPD Pocket.

	  Without this driver the fan on the Pocket will stay off independent
	  of the CPU temperature. Say Y or M if the kernel may be used on a
	  GPD pocket.

config TC1100_WMI
	tristate "HP Compaq TC1100 Tablet WMI Extras"
	depends on !X86_64
	depends on ACPI
	depends on ACPI_WMI
	---help---
	  This is a driver for the WMI extensions (wireless and bluetooth power
	  control) of the HP Compaq TC1100 tablet.

config HP_ACCEL
	tristate "HP laptop accelerometer"
	depends on INPUT && ACPI
	depends on SERIO_I8042
	select SENSORS_LIS3LV02D
	select NEW_LEDS
	select LEDS_CLASS
	help
	  This driver provides support for the "Mobile Data Protection System 3D"
	  or "3D DriveGuard" feature of HP laptops. On such systems the driver
	  should load automatically (via ACPI alias).

	  Support for a led indicating disk protection will be provided as
	  hp::hddprotect. For more information on the feature, refer to
	  Documentation/misc-devices/lis3lv02d.

	  To compile this driver as a module, choose M here: the module will
	  be called hp_accel.

config HP_WIRELESS
	tristate "HP wireless button"
	depends on ACPI
	depends on INPUT
	help
	 This driver provides supports for new HP wireless button for Windows 8.
	 On such systems the driver should load automatically (via ACPI alias).

	 To compile this driver as a module, choose M here: the module will
	 be called hp-wireless.

config HP_WMI
	tristate "HP WMI extras"
	depends on ACPI_WMI
	depends on INPUT
	depends on RFKILL || RFKILL = n
	select INPUT_SPARSEKMAP
	help
	 Say Y here if you want to support WMI-based hotkeys on HP laptops and
	 to read data from WMI such as docking or ambient light sensor state.

	 To compile this driver as a module, choose M here: the module will
	 be called hp-wmi.

config MSI_LAPTOP
	tristate "MSI Laptop Extras"
	depends on ACPI
	depends on BACKLIGHT_CLASS_DEVICE
	depends on ACPI_VIDEO || ACPI_VIDEO = n
	depends on RFKILL
	depends on INPUT && SERIO_I8042
	select INPUT_SPARSEKMAP
	---help---
	  This is a driver for laptops built by MSI (MICRO-STAR
	  INTERNATIONAL):

	  MSI MegaBook S270 (MS-1013)
	  Cytron/TCM/Medion/Tchibo MD96100/SAM2000

	  It adds support for Bluetooth, WLAN and LCD brightness control.

	  More information about this driver is available at
	  <http://0pointer.de/lennart/tchibo.html>.

	  If you have an MSI S270 laptop, say Y or M here.

config PANASONIC_LAPTOP
	tristate "Panasonic Laptop Extras"
	depends on INPUT && ACPI
	depends on BACKLIGHT_CLASS_DEVICE
	select INPUT_SPARSEKMAP
	---help---
	  This driver adds support for access to backlight control and hotkeys
	  on Panasonic Let's Note laptops.

	  If you have a Panasonic Let's note laptop (such as the R1(N variant),
	  R2, R3, R5, T2, W2 and Y2 series), say Y.

config COMPAL_LAPTOP
	tristate "Compal (and others) Laptop Extras"
	depends on ACPI
	depends on BACKLIGHT_CLASS_DEVICE
	depends on ACPI_VIDEO || ACPI_VIDEO = n
	depends on RFKILL
	depends on HWMON
	depends on POWER_SUPPLY
	---help---
	  This is a driver for laptops built by Compal, and some models by
	  other brands (e.g. Dell, Toshiba).

	  It adds support for rfkill, Bluetooth, WLAN, LCD brightness, hwmon
	  and battery charging level control.

	  For a (possibly incomplete) list of supported laptops, please refer
	  to: Documentation/platform/x86-laptop-drivers.txt

config SONY_LAPTOP
	tristate "Sony Laptop Extras"
	depends on ACPI
	depends on ACPI_VIDEO || ACPI_VIDEO = n
	depends on BACKLIGHT_CLASS_DEVICE
	depends on INPUT
	depends on RFKILL
	  ---help---
	  This mini-driver drives the SNC and SPIC devices present in the ACPI
	  BIOS of the Sony Vaio laptops.

	  It gives access to some extra laptop functionalities like Bluetooth,
	  screen brightness control, Fn keys and allows powering on/off some
	  devices.

	  Read <file:Documentation/laptops/sony-laptop.txt> for more information.

config SONYPI_COMPAT
	bool "Sonypi compatibility"
	depends on SONY_LAPTOP
	  ---help---
	  Build the sonypi driver compatibility code into the sony-laptop driver.

config IDEAPAD_LAPTOP
	tristate "Lenovo IdeaPad Laptop Extras"
	depends on ACPI
	depends on RFKILL && INPUT
	depends on SERIO_I8042
	depends on BACKLIGHT_CLASS_DEVICE
	depends on ACPI_VIDEO || ACPI_VIDEO = n
	depends on ACPI_WMI || ACPI_WMI = n
	select INPUT_SPARSEKMAP
	help
	  This is a driver for Lenovo IdeaPad netbooks contains drivers for
	  rfkill switch, hotkey, fan control and backlight control.

config SURFACE3_WMI
	tristate "Surface 3 WMI Driver"
	depends on ACPI_WMI
	depends on DMI
	depends on INPUT
	depends on SPI
	---help---
	  Say Y here if you have a Surface 3.

	  To compile this driver as a module, choose M here: the module will
	  be called surface3-wmi.

config THINKPAD_ACPI
	tristate "ThinkPad ACPI Laptop Extras"
	depends on ACPI
	depends on INPUT
	depends on RFKILL || RFKILL = n
	depends on ACPI_VIDEO || ACPI_VIDEO = n
	depends on BACKLIGHT_CLASS_DEVICE
	select HWMON
	select NVRAM
	select NEW_LEDS
	select LEDS_CLASS
	---help---
	  This is a driver for the IBM and Lenovo ThinkPad laptops. It adds
	  support for Fn-Fx key combinations, Bluetooth control, video
	  output switching, ThinkLight control, UltraBay eject and more.
	  For more information about this driver see
	  <file:Documentation/laptops/thinkpad-acpi.txt> and
	  <http://ibm-acpi.sf.net/> .

	  This driver was formerly known as ibm-acpi.

	  Extra functionality will be available if the rfkill (CONFIG_RFKILL)
	  and/or ALSA (CONFIG_SND) subsystems are available in the kernel.
	  Note that if you want ThinkPad-ACPI to be built-in instead of
	  modular, ALSA and rfkill will also have to be built-in.

	  If you have an IBM or Lenovo ThinkPad laptop, say Y or M here.

config THINKPAD_ACPI_ALSA_SUPPORT
	bool "Console audio control ALSA interface"
	depends on THINKPAD_ACPI
	depends on SND
	depends on SND = y || THINKPAD_ACPI = SND
	default y
	---help---
	  Enables monitoring of the built-in console audio output control
	  (headphone and speakers), which is operated by the mute and (in
	  some ThinkPad models) volume hotkeys.

	  If this option is enabled, ThinkPad-ACPI will export an ALSA card
	  with a single read-only mixer control, which should be used for
	  on-screen-display feedback purposes by the Desktop Environment.

	  Optionally, the driver will also allow software control (the
	  ALSA mixer will be made read-write).  Please refer to the driver
	  documentation for details.

	  All IBM models have both volume and mute control.  Newer Lenovo
	  models only have mute control (the volume hotkeys are just normal
	  keys and volume control is done through the main HDA mixer).

config THINKPAD_ACPI_DEBUGFACILITIES
	bool "Maintainer debug facilities"
	depends on THINKPAD_ACPI
	---help---
	  Enables extra stuff in the thinkpad-acpi which is completely useless
	  for normal use.  Read the driver source to find out what it does.

	  Say N here, unless you were told by a kernel maintainer to do
	  otherwise.

config THINKPAD_ACPI_DEBUG
	bool "Verbose debug mode"
	depends on THINKPAD_ACPI
	---help---
	  Enables extra debugging information, at the expense of a slightly
	  increase in driver size.

	  If you are not sure, say N here.

config THINKPAD_ACPI_UNSAFE_LEDS
	bool "Allow control of important LEDs (unsafe)"
	depends on THINKPAD_ACPI
	---help---
	  Overriding LED state on ThinkPads can mask important
	  firmware alerts (like critical battery condition), or misled
	  the user into damaging the hardware (undocking or ejecting
	  the bay while buses are still active), etc.

	  LED control on the ThinkPad is write-only (with very few
	  exceptions on very ancient models), which makes it
	  impossible to know beforehand if important information will
	  be lost when one changes LED state.

	  Users that know what they are doing can enable this option
	  and the driver will allow control of every LED, including
	  the ones on the dock stations.

	  Never enable this option on a distribution kernel.

	  Say N here, unless you are building a kernel for your own
	  use, and need to control the important firmware LEDs.

config THINKPAD_ACPI_VIDEO
	bool "Video output control support"
	depends on THINKPAD_ACPI
	default y
	---help---
	  Allows the thinkpad_acpi driver to provide an interface to control
	  the various video output ports.

	  This feature often won't work well, depending on ThinkPad model,
	  display state, video output devices in use, whether there is a X
	  server running, phase of the moon, and the current mood of
	  Schroedinger's cat.  If you can use X.org's RandR to control
	  your ThinkPad's video output ports instead of this feature,
	  don't think twice: do it and say N here to save memory and avoid
	  bad interactions with X.org.

	  NOTE: access to this feature is limited to processes with the
	  CAP_SYS_ADMIN capability, to avoid local DoS issues in platforms
	  where it interacts badly with X.org.

	  If you are not sure, say Y here but do try to check if you could
	  be using X.org RandR instead.

config THINKPAD_ACPI_HOTKEY_POLL
	bool "Support NVRAM polling for hot keys"
	depends on THINKPAD_ACPI
	default y
	---help---
	  Some thinkpad models benefit from NVRAM polling to detect a few of
	  the hot key press events.  If you know your ThinkPad model does not
	  need to do NVRAM polling to support any of the hot keys you use,
	  unselecting this option will save about 1kB of memory.

	  ThinkPads T40 and newer, R52 and newer, and X31 and newer are
	  unlikely to need NVRAM polling in their latest BIOS versions.

	  NVRAM polling can detect at most the following keys: ThinkPad/Access
	  IBM, Zoom, Switch Display (fn+F7), ThinkLight, Volume up/down/mute,
	  Brightness up/down, Display Expand (fn+F8), Hibernate (fn+F12).

	  If you are not sure, say Y here.  The driver enables polling only if
	  it is strictly necessary to do so.

config SENSORS_HDAPS
	tristate "Thinkpad Hard Drive Active Protection System (hdaps)"
	depends on INPUT
	select INPUT_POLLDEV
	help
	  This driver provides support for the IBM Hard Drive Active Protection
	  System (hdaps), which provides an accelerometer and other misc. data.
	  ThinkPads starting with the R50, T41, and X40 are supported.  The
	  accelerometer data is readable via sysfs.

	  This driver also provides an absolute input class device, allowing
	  the laptop to act as a pinball machine-esque joystick.

	  If your ThinkPad is not recognized by the driver, please update to latest
	  BIOS. This is especially the case for some R52 ThinkPads.

	  Say Y here if you have an applicable laptop and want to experience
	  the awesome power of hdaps.

config INTEL_MENLOW
	tristate "Thermal Management driver for Intel menlow platform"
	depends on ACPI_THERMAL
	select THERMAL
	---help---
	  ACPI thermal management enhancement driver on
	  Intel Menlow platform.

	  If unsure, say N.

config EEEPC_LAPTOP
	tristate "Eee PC Hotkey Driver"
	depends on ACPI
	depends on INPUT
	depends on RFKILL || RFKILL = n
	depends on ACPI_VIDEO || ACPI_VIDEO = n
	depends on HOTPLUG_PCI
	depends on BACKLIGHT_CLASS_DEVICE
	select HWMON
	select LEDS_CLASS
	select NEW_LEDS
	select INPUT_SPARSEKMAP
	---help---
	  This driver supports the Fn-Fx keys on Eee PC laptops.

	  It  also gives access to some extra laptop functionalities like
	  Bluetooth, backlight and allows powering on/off some other
	  devices.

	  If you have an Eee PC laptop, say Y or M here. If this driver
	  doesn't work on your Eee PC, try eeepc-wmi instead.

config ASUS_WMI
	tristate "ASUS WMI Driver"
	depends on ACPI_WMI
	depends on INPUT
	depends on HWMON
	depends on BACKLIGHT_CLASS_DEVICE
	depends on RFKILL || RFKILL = n
	depends on HOTPLUG_PCI
	depends on ACPI_VIDEO || ACPI_VIDEO = n
	select INPUT_SPARSEKMAP
	select LEDS_CLASS
	select NEW_LEDS
	---help---
	  Say Y here if you have a WMI aware Asus laptop (like Eee PCs or new
	  Asus Notebooks).

	  To compile this driver as a module, choose M here: the module will
	  be called asus-wmi.

config ASUS_NB_WMI
	tristate "Asus Notebook WMI Driver"
	depends on ASUS_WMI
	depends on SERIO_I8042 || SERIO_I8042 = n
	---help---
	  This is a driver for newer Asus notebooks. It adds extra features
	  like wireless radio and bluetooth control, leds, hotkeys, backlight...

	  For more information, see
	  <file:Documentation/ABI/testing/sysfs-platform-asus-wmi>

	  If you have an ACPI-WMI compatible Asus Notebook, say Y or M
	  here.

config EEEPC_WMI
	tristate "Eee PC WMI Driver"
	depends on ASUS_WMI
	---help---
	  This is a driver for newer Eee PC laptops. It adds extra features
	  like wireless radio and bluetooth control, leds, hotkeys, backlight...

	  For more information, see
	  <file:Documentation/ABI/testing/sysfs-platform-asus-wmi>

	  If you have an ACPI-WMI compatible Eee PC laptop (>= 1000), say Y or M
	  here.

config ASUS_WIRELESS
	tristate "Asus Wireless Radio Control Driver"
	depends on ACPI
	depends on INPUT
	select NEW_LEDS
	select LEDS_CLASS
	---help---
	  The Asus Wireless Radio Control handles the airplane mode hotkey
	  present on some Asus laptops.

	  Say Y or M here if you have an ASUS notebook with an airplane mode
	  hotkey.

	  If you choose to compile this driver as a module the module will be
	  called asus-wireless.

config ACPI_WMI
	tristate "WMI"
	depends on ACPI
	help
	  This driver adds support for the ACPI-WMI (Windows Management
	  Instrumentation) mapper device (PNP0C14) found on some systems.

	  ACPI-WMI is a proprietary extension to ACPI to expose parts of the
	  ACPI firmware to userspace - this is done through various vendor
	  defined methods and data blocks in a PNP0C14 device, which are then
	  made available for userspace to call.

	  The implementation of this in Linux currently only exposes this to
	  other kernel space drivers.

	  This driver is a required dependency to build the firmware specific
	  drivers needed on many machines, including Acer and HP laptops.

	  It is safe to enable this driver even if your DSDT doesn't define
	  any ACPI-WMI devices.

config WMI_BMOF
	tristate "WMI embedded Binary MOF driver"
	depends on ACPI_WMI
	default ACPI_WMI
	---help---
	  Say Y here if you want to be able to read a firmware-embedded
	  WMI Binary MOF data. Using this requires userspace tools and may be
	  rather tedious.

	  To compile this driver as a module, choose M here: the module will
	  be called wmi-bmof.

config INTEL_WMI_THUNDERBOLT
	tristate "Intel WMI thunderbolt force power driver"
	depends on ACPI_WMI
	---help---
	  Say Y here if you want to be able to use the WMI interface on select
	  systems to force the power control of Intel Thunderbolt controllers.
	  This is useful for updating the firmware when devices are not plugged
	  into the controller.

	  To compile this driver as a module, choose M here: the module will
	  be called intel-wmi-thunderbolt.

config MSI_WMI
	tristate "MSI WMI extras"
	depends on ACPI_WMI
	depends on INPUT
	depends on BACKLIGHT_CLASS_DEVICE
	depends on ACPI_VIDEO || ACPI_VIDEO = n
	select INPUT_SPARSEKMAP
	help
	 Say Y here if you want to support WMI-based hotkeys on MSI laptops.

	 To compile this driver as a module, choose M here: the module will
	 be called msi-wmi.

config PEAQ_WMI
	tristate "PEAQ 2-in-1 WMI hotkey driver"
	depends on ACPI_WMI
	depends on INPUT
	select INPUT_POLLDEV
	help
	 Say Y here if you want to support WMI-based hotkeys on PEAQ 2-in-1s.

config TOPSTAR_LAPTOP
	tristate "Topstar Laptop Extras"
	depends on ACPI
	depends on INPUT
	select INPUT_SPARSEKMAP
	---help---
	  This driver adds support for hotkeys found on Topstar laptops.

	  If you have a Topstar laptop, say Y or M here.

config ACPI_TOSHIBA
	tristate "Toshiba Laptop Extras"
	depends on ACPI
	depends on ACPI_WMI
	select LEDS_CLASS
	select NEW_LEDS
	depends on BACKLIGHT_CLASS_DEVICE
	depends on INPUT
	depends on SERIO_I8042 || SERIO_I8042 = n
	depends on ACPI_VIDEO || ACPI_VIDEO = n
	depends on RFKILL || RFKILL = n
	depends on IIO
	select INPUT_POLLDEV
	select INPUT_SPARSEKMAP
	---help---
	  This driver adds support for access to certain system settings
	  on "legacy free" Toshiba laptops.  These laptops can be recognized by
	  their lack of a BIOS setup menu and APM support.

	  On these machines, all system configuration is handled through the
	  ACPI.  This driver is required for access to controls not covered
	  by the general ACPI drivers, such as LCD brightness, video output,
	  etc.

	  This driver differs from the non-ACPI Toshiba laptop driver (located
	  under "Processor type and features") in several aspects.
	  Configuration is accessed by reading and writing text files in the
	  /proc tree instead of by program interface to /dev.  Furthermore, no
	  power management functions are exposed, as those are handled by the
	  general ACPI drivers.

	  More information about this driver is available at
	  <http://memebeam.org/toys/ToshibaAcpiDriver>.

	  If you have a legacy free Toshiba laptop (such as the Libretto L1
	  series), say Y.

config TOSHIBA_BT_RFKILL
	tristate "Toshiba Bluetooth RFKill switch support"
	depends on ACPI
	depends on RFKILL || RFKILL = n
	---help---
	  This driver adds support for Bluetooth events for the RFKill
	  switch on modern Toshiba laptops with full ACPI support and
	  an RFKill switch.

	  This driver handles RFKill events for the TOS6205 Bluetooth,
	  and re-enables it when the switch is set back to the 'on'
	  position.

	  If you have a modern Toshiba laptop with a Bluetooth and an
	  RFKill switch (such as the Portege R500), say Y.

config TOSHIBA_HAPS
	tristate "Toshiba HDD Active Protection Sensor"
	depends on ACPI
	---help---
	  This driver adds support for the built-in accelerometer
	  found on recent Toshiba laptops equipped with HID TOS620A
	  device.

	  This driver receives ACPI notify events 0x80 when the sensor
	  detects a sudden move or a harsh vibration, as well as an
	  ACPI notify event 0x81 whenever the movement or vibration has
	  been stabilized.

	  Also provides sysfs entries to get/set the desired protection
	  level and resetting the HDD protection interface.

	  If you have a recent Toshiba laptop with a built-in accelerometer
	  device, say Y.

config TOSHIBA_WMI
	tristate "Toshiba WMI Hotkeys Driver (EXPERIMENTAL)"
	depends on ACPI_WMI
	depends on INPUT
	select INPUT_SPARSEKMAP
	---help---
	  This driver adds hotkey monitoring support to some Toshiba models
	  that manage the hotkeys via WMI events.

	  WARNING: This driver is incomplete as it lacks a proper keymap and the
	  *notify function only prints the ACPI event type value. Be warned that
	  you will need to provide some information if you have a Toshiba model
	  with WMI event hotkeys and want to help with the development of this
	  driver.

	  If you have a WMI-based hotkeys Toshiba laptop, say Y or M here.

config ACPI_CMPC
	tristate "CMPC Laptop Extras"
	depends on ACPI && INPUT
	depends on RFKILL || RFKILL=n
	select BACKLIGHT_CLASS_DEVICE
	help
	  Support for Intel Classmate PC ACPI devices, including some
	  keys as input device, backlight device, tablet and accelerometer
	  devices.

config INTEL_CHT_INT33FE
	tristate "Intel Cherry Trail ACPI INT33FE Driver"
	depends on X86 && ACPI && I2C && REGULATOR
	---help---
	  This driver add support for the INT33FE ACPI device found on
	  some Intel Cherry Trail devices.

	  The INT33FE ACPI device has a CRS table with I2cSerialBusV2
	  resources for 3 devices: Maxim MAX17047 Fuel Gauge Controller,
	  FUSB302 USB Type-C Controller and PI3USB30532 USB switch.
	  This driver instantiates i2c-clients for these, so that standard
	  i2c drivers for these chips can bind to the them.

	  If you enable this driver it is advised to also select
	  CONFIG_TYPEC_FUSB302=m, CONFIG_CHARGER_BQ24190=m and
	  CONFIG_BATTERY_MAX17042=m.

config INTEL_INT0002_VGPIO
	tristate "Intel ACPI INT0002 Virtual GPIO driver"
	depends on GPIOLIB && ACPI
	select GPIOLIB_IRQCHIP
	---help---
	  Some peripherals on Bay Trail and Cherry Trail platforms signal a
	  Power Management Event (PME) to the Power Management Controller (PMC)
	  to wakeup the system. When this happens software needs to explicitly
	  clear the PME bus 0 status bit in the GPE0a_STS register to avoid an
	  IRQ storm on IRQ 9.

	  This is modelled in ACPI through the INT0002 ACPI device, which is
	  called a "Virtual GPIO controller" in ACPI because it defines the
	  event handler to call when the PME triggers through _AEI and _L02
	  methods as would be done for a real GPIO interrupt in ACPI.

	  To compile this driver as a module, choose M here: the module will
	  be called intel_int0002_vgpio.

config INTEL_HID_EVENT
	tristate "INTEL HID Event"
	depends on ACPI
	depends on INPUT
	select INPUT_SPARSEKMAP
	help
	  This driver provides support for the Intel HID Event hotkey interface.
	  Some laptops require this driver for hotkey support.

	  To compile this driver as a module, choose M here: the module will
	  be called intel_hid.

config INTEL_VBTN
	tristate "INTEL VIRTUAL BUTTON"
	depends on ACPI
	depends on INPUT
	select INPUT_SPARSEKMAP
	help
	  This driver provides support for the Intel Virtual Button interface.
	  Some laptops require this driver for power button support.

	  To compile this driver as a module, choose M here: the module will
	  be called intel_vbtn.

config INTEL_SCU_IPC
	bool "Intel SCU IPC Support"
	depends on X86_INTEL_MID
	default y
	---help---
	  IPC is used to bridge the communications between kernel and SCU on
	  some embedded Intel x86 platforms. This is not needed for PC-type
	  machines.

config INTEL_SCU_IPC_UTIL
	tristate "Intel SCU IPC utility driver"
	depends on INTEL_SCU_IPC
	default y
	---help---
	  The IPC Util driver provides an interface with the SCU enabling
	  low level access for debug work and updating the firmware. Say
	  N unless you will be doing this on an Intel MID platform.

config INTEL_MID_POWER_BUTTON
	tristate "power button driver for Intel MID platforms"
	depends on INTEL_SCU_IPC && INPUT
	help
	  This driver handles the power button on the Intel MID platforms.

	  If unsure, say N.

config INTEL_MFLD_THERMAL
       tristate "Thermal driver for Intel Medfield platform"
       depends on MFD_INTEL_MSIC && THERMAL
       help
         Say Y here to enable thermal driver support for the  Intel Medfield
         platform.

config INTEL_IPS
	tristate "Intel Intelligent Power Sharing"
	depends on ACPI
	---help---
	  Intel Calpella platforms support dynamic power sharing between the
	  CPU and GPU, maximizing performance in a given TDP.  This driver,
	  along with the CPU frequency and i915 drivers, provides that
	  functionality.  If in doubt, say Y here; it will only load on
	  supported platforms.

config INTEL_IMR
	bool "Intel Isolated Memory Region support"
	depends on X86_INTEL_QUARK && IOSF_MBI
	---help---
	  This option provides a means to manipulate Isolated Memory Regions.
	  IMRs are a set of registers that define read and write access masks
	  to prohibit certain system agents from accessing memory with 1 KiB
	  granularity.

	  IMRs make it possible to control read/write access to an address
	  by hardware agents inside the SoC. Read and write masks can be
	  defined for:
		- eSRAM flush
		- Dirty CPU snoop (write only)
		- RMU access
		- PCI Virtual Channel 0/Virtual Channel 1
		- SMM mode
		- Non SMM mode

	  Quark contains a set of eight IMR registers and makes use of those
	  registers during its bootup process.

	  If you are running on a Galileo/Quark say Y here.

config INTEL_PMC_CORE
	tristate "Intel PMC Core driver"
	depends on PCI
	---help---
	  The Intel Platform Controller Hub for Intel Core SoCs provides access
	  to Power Management Controller registers via a PCI interface. This
	  driver can utilize debugging capabilities and supported features as
	  exposed by the Power Management Controller.

	  Supported features:
		- SLP_S0_RESIDENCY counter
		- PCH IP Power Gating status
		- LTR Ignore
		- MPHY/PLL gating status (Sunrisepoint PCH only)

config IBM_RTL
	tristate "Device driver to enable PRTL support"
	depends on PCI
	---help---
	 Enable support for IBM Premium Real Time Mode (PRTM).
	 This module will allow you the enter and exit PRTM in the BIOS via
	 sysfs on platforms that support this feature.  System in PRTM will
	 not receive CPU-generated SMIs for recoverable errors.  Use of this
	 feature without proper support may void your hardware warranty.

	 If the proper BIOS support is found the driver will load and create
	 /sys/devices/system/ibm_rtl/.  The "state" variable will indicate
	 whether or not the BIOS is in PRTM.
	 state = 0 (BIOS SMIs on)
	 state = 1 (BIOS SMIs off)

config XO1_RFKILL
	tristate "OLPC XO-1 software RF kill switch"
	depends on OLPC || COMPILE_TEST
	depends on RFKILL
	---help---
	  Support for enabling/disabling the WLAN interface on the OLPC XO-1
	  laptop.

config XO15_EBOOK
	tristate "OLPC XO-1.5 ebook switch"
	depends on OLPC || COMPILE_TEST
	depends on ACPI && INPUT
	---help---
	  Support for the ebook switch on the OLPC XO-1.5 laptop.

	  This switch is triggered as the screen is rotated and folded down to
	  convert the device into ebook form.

config SAMSUNG_LAPTOP
	tristate "Samsung Laptop driver"
	depends on RFKILL || RFKILL = n
	depends on ACPI_VIDEO || ACPI_VIDEO = n
	depends on BACKLIGHT_CLASS_DEVICE
	select LEDS_CLASS
	select NEW_LEDS
	---help---
	  This module implements a driver for a wide range of different
	  Samsung laptops.  It offers control over the different
	  function keys, wireless LED, LCD backlight level.

	  It may also provide some sysfs files described in
	  <file:Documentation/ABI/testing/sysfs-platform-samsung-laptop>

	  To compile this driver as a module, choose M here: the module
	  will be called samsung-laptop.

config MXM_WMI
       tristate "WMI support for MXM Laptop Graphics"
       depends on ACPI_WMI
       ---help---
          MXM is a standard for laptop graphics cards, the WMI interface
	  is required for switchable nvidia graphics machines

config INTEL_OAKTRAIL
	tristate "Intel Oaktrail Platform Extras"
	depends on ACPI
	depends on ACPI_VIDEO || ACPI_VIDEO = n
	depends on RFKILL && BACKLIGHT_CLASS_DEVICE && ACPI
	---help---
	  Intel Oaktrail platform need this driver to provide interfaces to
	  enable/disable the Camera, WiFi, BT etc. devices. If in doubt, say Y
	  here; it will only load on supported platforms.

config SAMSUNG_Q10
	tristate "Samsung Q10 Extras"
	depends on ACPI
	select BACKLIGHT_CLASS_DEVICE
	---help---
	  This driver provides support for backlight control on Samsung Q10
	  and related laptops, including Dell Latitude X200.

config APPLE_GMUX
	tristate "Apple Gmux Driver"
	depends on ACPI
	depends on PNP
	depends on BACKLIGHT_CLASS_DEVICE
	depends on BACKLIGHT_APPLE=n || BACKLIGHT_APPLE
	depends on ACPI_VIDEO=n || ACPI_VIDEO
	---help---
	  This driver provides support for the gmux device found on many
	  Apple laptops, which controls the display mux for the hybrid
	  graphics as well as the backlight. Currently only backlight
	  control is supported by the driver.

config INTEL_RST
        tristate "Intel Rapid Start Technology Driver"
	depends on ACPI
	---help---
	  This driver provides support for modifying paramaters on systems
	  equipped with Intel's Rapid Start Technology. When put in an ACPI
	  sleep state, these devices will wake after either a configured
	  timeout or when the system battery reaches a critical state,
	  automatically copying memory contents to disk. On resume, the
	  firmware will copy the memory contents back to RAM and resume the OS
	  as usual.

config INTEL_SMARTCONNECT
        tristate "Intel Smart Connect disabling driver"
	depends on ACPI
	---help---
	  Intel Smart Connect is a technology intended to permit devices to
	  update state by resuming for a short period of time at regular
	  intervals. If a user enables this functionality under Windows and
	  then reboots into Linux, the system may remain configured to resume
	  on suspend. In the absence of any userspace to support it, the system
	  will then remain awake until something triggers another suspend.

	  This driver checks to determine whether the device has Intel Smart
	  Connect enabled, and if so disables it.

config PVPANIC
	tristate "pvpanic device support"
	depends on ACPI
	---help---
	  This driver provides support for the pvpanic device.  pvpanic is
	  a paravirtualized device provided by QEMU; it lets a virtual machine
	  (guest) communicate panic events to the host.

config INTEL_PMC_IPC
	tristate "Intel PMC IPC Driver"
	depends on ACPI
	---help---
	This driver provides support for PMC control on some Intel platforms.
	The PMC is an ARC processor which defines IPC commands for communication
	with other entities in the CPU.

config INTEL_BXTWC_PMIC_TMU
	tristate "Intel BXT Whiskey Cove TMU Driver"
	depends on REGMAP
	depends on INTEL_SOC_PMIC_BXTWC && INTEL_PMC_IPC
	---help---
	  Select this driver to use Intel BXT Whiskey Cove PMIC TMU feature.
	  This driver enables the alarm wakeup functionality in the TMU unit
	  of Whiskey Cove PMIC.

config SURFACE_PRO3_BUTTON
	tristate "Power/home/volume buttons driver for Microsoft Surface Pro 3/4 tablet"
	depends on ACPI && INPUT
	---help---
	  This driver handles the power/home/volume buttons on the Microsoft Surface Pro 3/4 tablet.

config SURFACE_3_BUTTON
	tristate "Power/home/volume buttons driver for Microsoft Surface 3 tablet"
	depends on ACPI && KEYBOARD_GPIO && I2C
	---help---
	  This driver handles the power/home/volume buttons on the Microsoft Surface 3 tablet.

config INTEL_PUNIT_IPC
	tristate "Intel P-Unit IPC Driver"
	---help---
	  This driver provides support for Intel P-Unit Mailbox IPC mechanism,
	  which is used to bridge the communications between kernel and P-Unit.

config INTEL_TELEMETRY
	tristate "Intel SoC Telemetry Driver"
	depends on INTEL_PMC_IPC && INTEL_PUNIT_IPC && X86_64
	---help---
	  This driver provides interfaces to configure and use
	  telemetry for INTEL SoC from APL onwards. It is also
	  used to get various SoC events and parameters
	  directly via debugfs files. Various tools may use
	  this interface for SoC state monitoring.

config MLX_PLATFORM
	tristate "Mellanox Technologies platform support"
	---help---
	  This option enables system support for the Mellanox Technologies
	  platform. The Mellanox systems provide data center networking
	  solutions based on Virtual Protocol Interconnect (VPI) technology
	  enable seamless connectivity to 56/100Gb/s InfiniBand or 10/40/56GbE
	  connection.

	  If you have a Mellanox system, say Y or M here.

<<<<<<< HEAD
config MLX_CPLD_PLATFORM
	tristate "Mellanox platform hotplug driver support"
	select HWMON
	select I2C
	---help---
	  This driver handles hot-plug events for the power suppliers, power
	  cables and fans on the wide range Mellanox IB and Ethernet systems.

=======
>>>>>>> 661e50bc
config INTEL_TURBO_MAX_3
	bool "Intel Turbo Boost Max Technology 3.0 enumeration driver"
	depends on X86_64 && SCHED_MC_PRIO
	---help---
	  This driver reads maximum performance ratio of each CPU and set up
	  the scheduler priority metrics. In this way scheduler can prefer
	  CPU with higher performance to schedule tasks.
	  This driver is only required when the system is not using Hardware
	  P-States (HWP). In HWP mode, priority can be read from ACPI tables.

config SILEAD_DMI
	bool "Tablets with Silead touchscreens"
	depends on ACPI && DMI && I2C=y && TOUCHSCREEN_SILEAD
	---help---
	  Certain ACPI based tablets with Silead touchscreens do not have
	  enough data in ACPI tables for the touchscreen driver to handle
	  the touchscreen properly, as OEMs expected the data to be baked
	  into the tablet model specific version of the driver shipped
	  with the OS-image for the device. This option supplies the missing
	  information. Enable this for x86 tablets with Silead touchscreens.

config INTEL_CHTDC_TI_PWRBTN
	tristate "Intel Cherry Trail Dollar Cove TI power button driver"
	depends on INTEL_SOC_PMIC_CHTDC_TI
	depends on INPUT
	---help---
	  This option adds a power button driver driver for Dollar Cove TI
	  PMIC on Intel Cherry Trail devices.

	  To compile this driver as a module, choose M here: the module
	  will be called intel_chtdc_ti_pwrbtn.

endif # X86_PLATFORM_DEVICES

config PMC_ATOM
       def_bool y
       depends on PCI
       select COMMON_CLK<|MERGE_RESOLUTION|>--- conflicted
+++ resolved
@@ -113,7 +113,6 @@
 	depends on ACPI_WMI
 	select DELL_WMI_DESCRIPTOR
 	select DELL_SMBIOS
-<<<<<<< HEAD
 	---help---
 	This provides an implementation for the Dell SMBIOS calling interface
 	communicated over ACPI-WMI.
@@ -130,24 +129,6 @@
 	This provides an implementation for the Dell SMBIOS calling interface
 	communicated over SMI/SMM.
 
-=======
-	---help---
-	This provides an implementation for the Dell SMBIOS calling interface
-	communicated over ACPI-WMI.
-
-	If you have a Dell computer from >2007 you should say Y or M here.
-	If you aren't sure and this module doesn't work for your computer
-	it just won't load.
-
-config DELL_SMBIOS_SMM
-	tristate "Dell SMBIOS calling interface (SMM implementation)"
-	depends on DCDBAS
-	select DELL_SMBIOS
-	---help---
-	This provides an implementation for the Dell SMBIOS calling interface
-	communicated over SMI/SMM.
-
->>>>>>> 661e50bc
 	If you have a Dell computer from <=2017 you should say Y or M here.
 	If you aren't sure and this module doesn't work for your computer
 	it just won't load.
@@ -1187,17 +1168,6 @@
 
 	  If you have a Mellanox system, say Y or M here.
 
-<<<<<<< HEAD
-config MLX_CPLD_PLATFORM
-	tristate "Mellanox platform hotplug driver support"
-	select HWMON
-	select I2C
-	---help---
-	  This driver handles hot-plug events for the power suppliers, power
-	  cables and fans on the wide range Mellanox IB and Ethernet systems.
-
-=======
->>>>>>> 661e50bc
 config INTEL_TURBO_MAX_3
 	bool "Intel Turbo Boost Max Technology 3.0 enumeration driver"
 	depends on X86_64 && SCHED_MC_PRIO
