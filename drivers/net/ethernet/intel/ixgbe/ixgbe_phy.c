--- conflicted
+++ resolved
@@ -706,10 +706,6 @@
 
 	hw->phy.ops.write_reg(hw, MDIO_CTRL1,
 			      MDIO_MMD_AN, autoneg_reg);
-<<<<<<< HEAD
-
-=======
->>>>>>> b23dc5a7
 	return 0;
 }
 
