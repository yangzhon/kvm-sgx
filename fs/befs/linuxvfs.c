/*
 * linux/fs/befs/linuxvfs.c
 *
 * Copyright (C) 2001 Will Dyson <will_dyson@pobox.com
 *
 */

#define pr_fmt(fmt) KBUILD_MODNAME ": " fmt

#include <linux/module.h>
#include <linux/slab.h>
#include <linux/fs.h>
#include <linux/errno.h>
#include <linux/stat.h>
#include <linux/nls.h>
#include <linux/buffer_head.h>
#include <linux/vfs.h>
#include <linux/parser.h>
#include <linux/namei.h>
#include <linux/sched.h>

#include "befs.h"
#include "btree.h"
#include "inode.h"
#include "datastream.h"
#include "super.h"
#include "io.h"

MODULE_DESCRIPTION("BeOS File System (BeFS) driver");
MODULE_AUTHOR("Will Dyson");
MODULE_LICENSE("GPL");

/* The units the vfs expects inode->i_blocks to be in */
#define VFS_BLOCK_SIZE 512

static int befs_readdir(struct file *, struct dir_context *);
static int befs_get_block(struct inode *, sector_t, struct buffer_head *, int);
static int befs_readpage(struct file *file, struct page *page);
static sector_t befs_bmap(struct address_space *mapping, sector_t block);
static struct dentry *befs_lookup(struct inode *, struct dentry *, unsigned int);
static struct inode *befs_iget(struct super_block *, unsigned long);
static struct inode *befs_alloc_inode(struct super_block *sb);
static void befs_destroy_inode(struct inode *inode);
static void befs_destroy_inodecache(void);
static void *befs_follow_link(struct dentry *, struct nameidata *);
static void *befs_fast_follow_link(struct dentry *, struct nameidata *);
static int befs_utf2nls(struct super_block *sb, const char *in, int in_len,
			char **out, int *out_len);
static int befs_nls2utf(struct super_block *sb, const char *in, int in_len,
			char **out, int *out_len);
static void befs_put_super(struct super_block *);
static int befs_remount(struct super_block *, int *, char *);
static int befs_statfs(struct dentry *, struct kstatfs *);
static int parse_options(char *, struct befs_mount_options *);

static const struct super_operations befs_sops = {
	.alloc_inode	= befs_alloc_inode,	/* allocate a new inode */
	.destroy_inode	= befs_destroy_inode, /* deallocate an inode */
	.put_super	= befs_put_super,	/* uninit super */
	.statfs		= befs_statfs,	/* statfs */
	.remount_fs	= befs_remount,
	.show_options	= generic_show_options,
};

/* slab cache for befs_inode_info objects */
static struct kmem_cache *befs_inode_cachep;

static const struct file_operations befs_dir_operations = {
	.read		= generic_read_dir,
	.iterate	= befs_readdir,
	.llseek		= generic_file_llseek,
};

static const struct inode_operations befs_dir_inode_operations = {
	.lookup		= befs_lookup,
};

static const struct address_space_operations befs_aops = {
	.readpage	= befs_readpage,
	.bmap		= befs_bmap,
};

static const struct inode_operations befs_fast_symlink_inode_operations = {
	.readlink	= generic_readlink,
	.follow_link	= befs_fast_follow_link,
};

static const struct inode_operations befs_symlink_inode_operations = {
	.readlink	= generic_readlink,
	.follow_link	= befs_follow_link,
	.put_link	= kfree_put_link,
};

/* 
 * Called by generic_file_read() to read a page of data
 * 
 * In turn, simply calls a generic block read function and
 * passes it the address of befs_get_block, for mapping file
 * positions to disk blocks.
 */
static int
befs_readpage(struct file *file, struct page *page)
{
	return block_read_full_page(page, befs_get_block);
}

static sector_t
befs_bmap(struct address_space *mapping, sector_t block)
{
	return generic_block_bmap(mapping, block, befs_get_block);
}

/* 
 * Generic function to map a file position (block) to a 
 * disk offset (passed back in bh_result).
 *
 * Used by many higher level functions.
 *
 * Calls befs_fblock2brun() in datastream.c to do the real work.
 *
 * -WD 10-26-01
 */

static int
befs_get_block(struct inode *inode, sector_t block,
	       struct buffer_head *bh_result, int create)
{
	struct super_block *sb = inode->i_sb;
	befs_data_stream *ds = &BEFS_I(inode)->i_data.ds;
	befs_block_run run = BAD_IADDR;
	int res = 0;
	ulong disk_off;

	befs_debug(sb, "---> befs_get_block() for inode %lu, block %ld",
		   (unsigned long)inode->i_ino, (long)block);
	if (create) {
		befs_error(sb, "befs_get_block() was asked to write to "
			   "block %ld in inode %lu", (long)block,
			   (unsigned long)inode->i_ino);
		return -EPERM;
	}

	res = befs_fblock2brun(sb, ds, block, &run);
	if (res != BEFS_OK) {
		befs_error(sb,
			   "<--- %s for inode %lu, block %ld ERROR",
			   __func__, (unsigned long)inode->i_ino,
			   (long)block);
		return -EFBIG;
	}

	disk_off = (ulong) iaddr2blockno(sb, &run);

	map_bh(bh_result, inode->i_sb, disk_off);

	befs_debug(sb, "<--- %s for inode %lu, block %ld, disk address %lu",
		  __func__, (unsigned long)inode->i_ino, (long)block,
		  (unsigned long)disk_off);

	return 0;
}

static struct dentry *
befs_lookup(struct inode *dir, struct dentry *dentry, unsigned int flags)
{
	struct inode *inode = NULL;
	struct super_block *sb = dir->i_sb;
	befs_data_stream *ds = &BEFS_I(dir)->i_data.ds;
	befs_off_t offset;
	int ret;
	int utfnamelen;
	char *utfname;
	const char *name = dentry->d_name.name;

	befs_debug(sb, "---> %s name %pd inode %ld", __func__,
		   dentry, dir->i_ino);

	/* Convert to UTF-8 */
	if (BEFS_SB(sb)->nls) {
		ret =
		    befs_nls2utf(sb, name, strlen(name), &utfname, &utfnamelen);
		if (ret < 0) {
			befs_debug(sb, "<--- %s ERROR", __func__);
			return ERR_PTR(ret);
		}
		ret = befs_btree_find(sb, ds, utfname, &offset);
		kfree(utfname);

	} else {
		ret = befs_btree_find(sb, ds, dentry->d_name.name, &offset);
	}

	if (ret == BEFS_BT_NOT_FOUND) {
		befs_debug(sb, "<--- %s %pd not found", __func__, dentry);
		return ERR_PTR(-ENOENT);

	} else if (ret != BEFS_OK || offset == 0) {
		befs_warning(sb, "<--- %s Error", __func__);
		return ERR_PTR(-ENODATA);
	}

	inode = befs_iget(dir->i_sb, (ino_t) offset);
	if (IS_ERR(inode))
		return ERR_CAST(inode);

	d_add(dentry, inode);

	befs_debug(sb, "<--- %s", __func__);

	return NULL;
}

static int
befs_readdir(struct file *file, struct dir_context *ctx)
{
	struct inode *inode = file_inode(file);
	struct super_block *sb = inode->i_sb;
	befs_data_stream *ds = &BEFS_I(inode)->i_data.ds;
	befs_off_t value;
	int result;
	size_t keysize;
	unsigned char d_type;
	char keybuf[BEFS_NAME_LEN + 1];

	befs_debug(sb, "---> %s name %pD, inode %ld, ctx->pos %lld",
		  __func__, file, inode->i_ino, ctx->pos);

more:
	result = befs_btree_read(sb, ds, ctx->pos, BEFS_NAME_LEN + 1,
				 keybuf, &keysize, &value);

	if (result == BEFS_ERR) {
		befs_debug(sb, "<--- %s ERROR", __func__);
		befs_error(sb, "IO error reading %pD (inode %lu)",
			   file, inode->i_ino);
		return -EIO;

	} else if (result == BEFS_BT_END) {
		befs_debug(sb, "<--- %s END", __func__);
		return 0;

	} else if (result == BEFS_BT_EMPTY) {
		befs_debug(sb, "<--- %s Empty directory", __func__);
		return 0;
	}

	d_type = DT_UNKNOWN;

	/* Convert to NLS */
	if (BEFS_SB(sb)->nls) {
		char *nlsname;
		int nlsnamelen;
		result =
		    befs_utf2nls(sb, keybuf, keysize, &nlsname, &nlsnamelen);
		if (result < 0) {
			befs_debug(sb, "<--- %s ERROR", __func__);
			return result;
		}
		if (!dir_emit(ctx, nlsname, nlsnamelen,
				 (ino_t) value, d_type)) {
			kfree(nlsname);
			return 0;
		}
		kfree(nlsname);
	} else {
		if (!dir_emit(ctx, keybuf, keysize,
				 (ino_t) value, d_type))
			return 0;
	}
	ctx->pos++;
	goto more;
}

static struct inode *
befs_alloc_inode(struct super_block *sb)
{
	struct befs_inode_info *bi;

	bi = kmem_cache_alloc(befs_inode_cachep, GFP_KERNEL);
        if (!bi)
                return NULL;
        return &bi->vfs_inode;
}

static void befs_i_callback(struct rcu_head *head)
{
	struct inode *inode = container_of(head, struct inode, i_rcu);
        kmem_cache_free(befs_inode_cachep, BEFS_I(inode));
}

static void befs_destroy_inode(struct inode *inode)
{
	call_rcu(&inode->i_rcu, befs_i_callback);
}

static void init_once(void *foo)
{
        struct befs_inode_info *bi = (struct befs_inode_info *) foo;

	inode_init_once(&bi->vfs_inode);
}

static struct inode *befs_iget(struct super_block *sb, unsigned long ino)
{
	struct buffer_head *bh = NULL;
	befs_inode *raw_inode = NULL;
	struct befs_sb_info *befs_sb = BEFS_SB(sb);
	struct befs_inode_info *befs_ino = NULL;
	struct inode *inode;
	long ret = -EIO;

	befs_debug(sb, "---> %s inode = %lu", __func__, ino);

	inode = iget_locked(sb, ino);
	if (!inode)
		return ERR_PTR(-ENOMEM);
	if (!(inode->i_state & I_NEW))
		return inode;

	befs_ino = BEFS_I(inode);

	/* convert from vfs's inode number to befs's inode number */
	befs_ino->i_inode_num = blockno2iaddr(sb, inode->i_ino);

	befs_debug(sb, "  real inode number [%u, %hu, %hu]",
		   befs_ino->i_inode_num.allocation_group,
		   befs_ino->i_inode_num.start, befs_ino->i_inode_num.len);

	bh = befs_bread(sb, inode->i_ino);
	if (!bh) {
		befs_error(sb, "unable to read inode block - "
			   "inode = %lu", inode->i_ino);
		goto unacquire_none;
	}

	raw_inode = (befs_inode *) bh->b_data;

	befs_dump_inode(sb, raw_inode);

	if (befs_check_inode(sb, raw_inode, inode->i_ino) != BEFS_OK) {
		befs_error(sb, "Bad inode: %lu", inode->i_ino);
		goto unacquire_bh;
	}

	inode->i_mode = (umode_t) fs32_to_cpu(sb, raw_inode->mode);

	/*
	 * set uid and gid.  But since current BeOS is single user OS, so
	 * you can change by "uid" or "gid" options.
	 */   

	inode->i_uid = befs_sb->mount_opts.use_uid ?
		befs_sb->mount_opts.uid :
		make_kuid(&init_user_ns, fs32_to_cpu(sb, raw_inode->uid));
	inode->i_gid = befs_sb->mount_opts.use_gid ?
		befs_sb->mount_opts.gid :
		make_kgid(&init_user_ns, fs32_to_cpu(sb, raw_inode->gid));

	set_nlink(inode, 1);

	/*
	 * BEFS's time is 64 bits, but current VFS is 32 bits...
	 * BEFS don't have access time. Nor inode change time. VFS
	 * doesn't have creation time.
	 * Also, the lower 16 bits of the last_modified_time and 
	 * create_time are just a counter to help ensure uniqueness
	 * for indexing purposes. (PFD, page 54)
	 */

	inode->i_mtime.tv_sec =
	    fs64_to_cpu(sb, raw_inode->last_modified_time) >> 16;
	inode->i_mtime.tv_nsec = 0;   /* lower 16 bits are not a time */	
	inode->i_ctime = inode->i_mtime;
	inode->i_atime = inode->i_mtime;

	befs_ino->i_inode_num = fsrun_to_cpu(sb, raw_inode->inode_num);
	befs_ino->i_parent = fsrun_to_cpu(sb, raw_inode->parent);
	befs_ino->i_attribute = fsrun_to_cpu(sb, raw_inode->attributes);
	befs_ino->i_flags = fs32_to_cpu(sb, raw_inode->flags);

	if (S_ISLNK(inode->i_mode) && !(befs_ino->i_flags & BEFS_LONG_SYMLINK)){
		inode->i_size = 0;
		inode->i_blocks = befs_sb->block_size / VFS_BLOCK_SIZE;
		strlcpy(befs_ino->i_data.symlink, raw_inode->data.symlink,
			BEFS_SYMLINK_LEN);
	} else {
		int num_blks;

		befs_ino->i_data.ds =
		    fsds_to_cpu(sb, &raw_inode->data.datastream);

		num_blks = befs_count_blocks(sb, &befs_ino->i_data.ds);
		inode->i_blocks =
		    num_blks * (befs_sb->block_size / VFS_BLOCK_SIZE);
		inode->i_size = befs_ino->i_data.ds.size;
	}

	inode->i_mapping->a_ops = &befs_aops;

	if (S_ISREG(inode->i_mode)) {
		inode->i_fop = &generic_ro_fops;
	} else if (S_ISDIR(inode->i_mode)) {
		inode->i_op = &befs_dir_inode_operations;
		inode->i_fop = &befs_dir_operations;
	} else if (S_ISLNK(inode->i_mode)) {
		if (befs_ino->i_flags & BEFS_LONG_SYMLINK)
			inode->i_op = &befs_symlink_inode_operations;
		else
			inode->i_op = &befs_fast_symlink_inode_operations;
	} else {
		befs_error(sb, "Inode %lu is not a regular file, "
			   "directory or symlink. THAT IS WRONG! BeFS has no "
			   "on disk special files", inode->i_ino);
		goto unacquire_bh;
	}

	brelse(bh);
	befs_debug(sb, "<--- %s", __func__);
	unlock_new_inode(inode);
	return inode;

      unacquire_bh:
	brelse(bh);

      unacquire_none:
	iget_failed(inode);
	befs_debug(sb, "<--- %s - Bad inode", __func__);
	return ERR_PTR(ret);
}

/* Initialize the inode cache. Called at fs setup.
 *
 * Taken from NFS implementation by Al Viro.
 */
static int __init
befs_init_inodecache(void)
{
	befs_inode_cachep = kmem_cache_create("befs_inode_cache",
					      sizeof (struct befs_inode_info),
					      0, (SLAB_RECLAIM_ACCOUNT|
						SLAB_MEM_SPREAD),
					      init_once);
	if (befs_inode_cachep == NULL) {
		pr_err("%s: Couldn't initialize inode slabcache\n", __func__);
		return -ENOMEM;
	}
	return 0;
}

/* Called at fs teardown.
 * 
 * Taken from NFS implementation by Al Viro.
 */
static void
befs_destroy_inodecache(void)
{
	/*
	 * Make sure all delayed rcu free inodes are flushed before we
	 * destroy cache.
	 */
	rcu_barrier();
	kmem_cache_destroy(befs_inode_cachep);
}

/*
 * The inode of symbolic link is different to data stream.
 * The data stream become link name. Unless the LONG_SYMLINK
 * flag is set.
 */
static void *
befs_follow_link(struct dentry *dentry, struct nameidata *nd)
{
	struct super_block *sb = dentry->d_sb;
<<<<<<< HEAD
	struct befs_inode_info *befs_ino = BEFS_I(dentry->d_inode);
=======
	befs_inode_info *befs_ino = BEFS_I(d_inode(dentry));
>>>>>>> 3cab989a
	befs_data_stream *data = &befs_ino->i_data.ds;
	befs_off_t len = data->size;
	char *link;

	if (len == 0) {
		befs_error(sb, "Long symlink with illegal length");
		link = ERR_PTR(-EIO);
	} else {
		befs_debug(sb, "Follow long symlink");

		link = kmalloc(len, GFP_NOFS);
		if (!link) {
			link = ERR_PTR(-ENOMEM);
		} else if (befs_read_lsymlink(sb, data, link, len) != len) {
			kfree(link);
			befs_error(sb, "Failed to read entire long symlink");
			link = ERR_PTR(-EIO);
		} else {
			link[len - 1] = '\0';
		}
	}
	nd_set_link(nd, link);
	return NULL;
}


static void *
befs_fast_follow_link(struct dentry *dentry, struct nameidata *nd)
{
<<<<<<< HEAD
	struct befs_inode_info *befs_ino = BEFS_I(dentry->d_inode);

=======
	befs_inode_info *befs_ino = BEFS_I(d_inode(dentry));
>>>>>>> 3cab989a
	nd_set_link(nd, befs_ino->i_data.symlink);
	return NULL;
}

/*
 * UTF-8 to NLS charset  convert routine
 * 
 *
 * Changed 8/10/01 by Will Dyson. Now use uni2char() / char2uni() rather than
 * the nls tables directly
 */

static int
befs_utf2nls(struct super_block *sb, const char *in,
	     int in_len, char **out, int *out_len)
{
	struct nls_table *nls = BEFS_SB(sb)->nls;
	int i, o;
	unicode_t uni;
	int unilen, utflen;
	char *result;
	/* The utf8->nls conversion won't make the final nls string bigger
	 * than the utf one, but if the string is pure ascii they'll have the
	 * same width and an extra char is needed to save the additional \0
	 */
	int maxlen = in_len + 1;

	befs_debug(sb, "---> %s", __func__);

	if (!nls) {
		befs_error(sb, "%s called with no NLS table loaded", __func__);
		return -EINVAL;
	}

	*out = result = kmalloc(maxlen, GFP_NOFS);
	if (!*out) {
		befs_error(sb, "%s cannot allocate memory", __func__);
		*out_len = 0;
		return -ENOMEM;
	}

	for (i = o = 0; i < in_len; i += utflen, o += unilen) {

		/* convert from UTF-8 to Unicode */
		utflen = utf8_to_utf32(&in[i], in_len - i, &uni);
		if (utflen < 0)
			goto conv_err;

		/* convert from Unicode to nls */
		if (uni > MAX_WCHAR_T)
			goto conv_err;
		unilen = nls->uni2char(uni, &result[o], in_len - o);
		if (unilen < 0)
			goto conv_err;
	}
	result[o] = '\0';
	*out_len = o;

	befs_debug(sb, "<--- %s", __func__);

	return o;

      conv_err:
	befs_error(sb, "Name using character set %s contains a character that "
		   "cannot be converted to unicode.", nls->charset);
	befs_debug(sb, "<--- %s", __func__);
	kfree(result);
	return -EILSEQ;
}

/**
 * befs_nls2utf - Convert NLS string to utf8 encodeing
 * @sb: Superblock
 * @in: Input string buffer in NLS format
 * @in_len: Length of input string in bytes
 * @out: The output string in UTF-8 format
 * @out_len: Length of the output buffer
 * 
 * Converts input string @in, which is in the format of the loaded NLS map,
 * into a utf8 string.
 * 
 * The destination string @out is allocated by this function and the caller is
 * responsible for freeing it with kfree()
 * 
 * On return, *@out_len is the length of @out in bytes.
 *
 * On success, the return value is the number of utf8 characters written to
 * the output buffer @out.
 *  
 * On Failure, a negative number coresponding to the error code is returned.
 */

static int
befs_nls2utf(struct super_block *sb, const char *in,
	     int in_len, char **out, int *out_len)
{
	struct nls_table *nls = BEFS_SB(sb)->nls;
	int i, o;
	wchar_t uni;
	int unilen, utflen;
	char *result;
	/* There're nls characters that will translate to 3-chars-wide UTF-8
	 * characters, a additional byte is needed to save the final \0
	 * in special cases */
	int maxlen = (3 * in_len) + 1;

	befs_debug(sb, "---> %s\n", __func__);

	if (!nls) {
		befs_error(sb, "%s called with no NLS table loaded.",
			   __func__);
		return -EINVAL;
	}

	*out = result = kmalloc(maxlen, GFP_NOFS);
	if (!*out) {
		befs_error(sb, "%s cannot allocate memory", __func__);
		*out_len = 0;
		return -ENOMEM;
	}

	for (i = o = 0; i < in_len; i += unilen, o += utflen) {

		/* convert from nls to unicode */
		unilen = nls->char2uni(&in[i], in_len - i, &uni);
		if (unilen < 0)
			goto conv_err;

		/* convert from unicode to UTF-8 */
		utflen = utf32_to_utf8(uni, &result[o], 3);
		if (utflen <= 0)
			goto conv_err;
	}

	result[o] = '\0';
	*out_len = o;

	befs_debug(sb, "<--- %s", __func__);

	return i;

      conv_err:
	befs_error(sb, "Name using charecter set %s contains a charecter that "
		   "cannot be converted to unicode.", nls->charset);
	befs_debug(sb, "<--- %s", __func__);
	kfree(result);
	return -EILSEQ;
}

/**
 * Use the
 *
 */
enum {
	Opt_uid, Opt_gid, Opt_charset, Opt_debug, Opt_err,
};

static const match_table_t befs_tokens = {
	{Opt_uid, "uid=%d"},
	{Opt_gid, "gid=%d"},
	{Opt_charset, "iocharset=%s"},
	{Opt_debug, "debug"},
	{Opt_err, NULL}
};

static int
parse_options(char *options, struct befs_mount_options *opts)
{
	char *p;
	substring_t args[MAX_OPT_ARGS];
	int option;
	kuid_t uid;
	kgid_t gid;

	/* Initialize options */
	opts->uid = GLOBAL_ROOT_UID;
	opts->gid = GLOBAL_ROOT_GID;
	opts->use_uid = 0;
	opts->use_gid = 0;
	opts->iocharset = NULL;
	opts->debug = 0;

	if (!options)
		return 1;

	while ((p = strsep(&options, ",")) != NULL) {
		int token;
		if (!*p)
			continue;

		token = match_token(p, befs_tokens, args);
		switch (token) {
		case Opt_uid:
			if (match_int(&args[0], &option))
				return 0;
			uid = INVALID_UID;
			if (option >= 0)
				uid = make_kuid(current_user_ns(), option);
			if (!uid_valid(uid)) {
				pr_err("Invalid uid %d, "
				       "using default\n", option);
				break;
			}
			opts->uid = uid;
			opts->use_uid = 1;
			break;
		case Opt_gid:
			if (match_int(&args[0], &option))
				return 0;
			gid = INVALID_GID;
			if (option >= 0)
				gid = make_kgid(current_user_ns(), option);
			if (!gid_valid(gid)) {
				pr_err("Invalid gid %d, "
				       "using default\n", option);
				break;
			}
			opts->gid = gid;
			opts->use_gid = 1;
			break;
		case Opt_charset:
			kfree(opts->iocharset);
			opts->iocharset = match_strdup(&args[0]);
			if (!opts->iocharset) {
				pr_err("allocation failure for "
				       "iocharset string\n");
				return 0;
			}
			break;
		case Opt_debug:
			opts->debug = 1;
			break;
		default:
			pr_err("Unrecognized mount option \"%s\" "
			       "or missing value\n", p);
			return 0;
		}
	}
	return 1;
}

/* This function has the responsibiltiy of getting the
 * filesystem ready for unmounting. 
 * Basically, we free everything that we allocated in
 * befs_read_inode
 */
static void
befs_put_super(struct super_block *sb)
{
	kfree(BEFS_SB(sb)->mount_opts.iocharset);
	BEFS_SB(sb)->mount_opts.iocharset = NULL;
	unload_nls(BEFS_SB(sb)->nls);
	kfree(sb->s_fs_info);
	sb->s_fs_info = NULL;
}

/* Allocate private field of the superblock, fill it.
 *
 * Finish filling the public superblock fields
 * Make the root directory
 * Load a set of NLS translations if needed.
 */
static int
befs_fill_super(struct super_block *sb, void *data, int silent)
{
	struct buffer_head *bh;
	struct befs_sb_info *befs_sb;
	befs_super_block *disk_sb;
	struct inode *root;
	long ret = -EINVAL;
	const unsigned long sb_block = 0;
	const off_t x86_sb_off = 512;

	save_mount_options(sb, data);

	sb->s_fs_info = kzalloc(sizeof(*befs_sb), GFP_KERNEL);
	if (sb->s_fs_info == NULL) {
		pr_err("(%s): Unable to allocate memory for private "
		       "portion of superblock. Bailing.\n", sb->s_id);
		goto unacquire_none;
	}
	befs_sb = BEFS_SB(sb);

	if (!parse_options((char *) data, &befs_sb->mount_opts)) {
		befs_error(sb, "cannot parse mount options");
		goto unacquire_priv_sbp;
	}

	befs_debug(sb, "---> %s", __func__);

	if (!(sb->s_flags & MS_RDONLY)) {
		befs_warning(sb,
			     "No write support. Marking filesystem read-only");
		sb->s_flags |= MS_RDONLY;
	}

	/*
	 * Set dummy blocksize to read super block.
	 * Will be set to real fs blocksize later.
	 *
	 * Linux 2.4.10 and later refuse to read blocks smaller than
	 * the hardsect size for the device. But we also need to read at 
	 * least 1k to get the second 512 bytes of the volume.
	 * -WD 10-26-01
	 */ 
	sb_min_blocksize(sb, 1024);

	if (!(bh = sb_bread(sb, sb_block))) {
		befs_error(sb, "unable to read superblock");
		goto unacquire_priv_sbp;
	}

	/* account for offset of super block on x86 */
	disk_sb = (befs_super_block *) bh->b_data;
	if ((disk_sb->magic1 == BEFS_SUPER_MAGIC1_LE) ||
	    (disk_sb->magic1 == BEFS_SUPER_MAGIC1_BE)) {
		befs_debug(sb, "Using PPC superblock location");
	} else {
		befs_debug(sb, "Using x86 superblock location");
		disk_sb =
		    (befs_super_block *) ((void *) bh->b_data + x86_sb_off);
	}

	if ((befs_load_sb(sb, disk_sb) != BEFS_OK) ||
	    (befs_check_sb(sb) != BEFS_OK))
		goto unacquire_bh;

	befs_dump_super_block(sb, disk_sb);

	brelse(bh);

	if( befs_sb->num_blocks > ~((sector_t)0) ) {
		befs_error(sb, "blocks count: %llu "
			"is larger than the host can use",
			befs_sb->num_blocks);
		goto unacquire_priv_sbp;
	}

	/*
	 * set up enough so that it can read an inode
	 * Fill in kernel superblock fields from private sb
	 */
	sb->s_magic = BEFS_SUPER_MAGIC;
	/* Set real blocksize of fs */
	sb_set_blocksize(sb, (ulong) befs_sb->block_size);
	sb->s_op = &befs_sops;
	root = befs_iget(sb, iaddr2blockno(sb, &(befs_sb->root_dir)));
	if (IS_ERR(root)) {
		ret = PTR_ERR(root);
		goto unacquire_priv_sbp;
	}
	sb->s_root = d_make_root(root);
	if (!sb->s_root) {
		befs_error(sb, "get root inode failed");
		goto unacquire_priv_sbp;
	}

	/* load nls library */
	if (befs_sb->mount_opts.iocharset) {
		befs_debug(sb, "Loading nls: %s",
			   befs_sb->mount_opts.iocharset);
		befs_sb->nls = load_nls(befs_sb->mount_opts.iocharset);
		if (!befs_sb->nls) {
			befs_warning(sb, "Cannot load nls %s"
					" loading default nls",
					befs_sb->mount_opts.iocharset);
			befs_sb->nls = load_nls_default();
		}
	/* load default nls if none is specified  in mount options */
	} else {
		befs_debug(sb, "Loading default nls");
		befs_sb->nls = load_nls_default();
	}

	return 0;
/*****************/
      unacquire_bh:
	brelse(bh);

      unacquire_priv_sbp:
	kfree(befs_sb->mount_opts.iocharset);
	kfree(sb->s_fs_info);

      unacquire_none:
	sb->s_fs_info = NULL;
	return ret;
}

static int
befs_remount(struct super_block *sb, int *flags, char *data)
{
	sync_filesystem(sb);
	if (!(*flags & MS_RDONLY))
		return -EINVAL;
	return 0;
}

static int
befs_statfs(struct dentry *dentry, struct kstatfs *buf)
{
	struct super_block *sb = dentry->d_sb;
	u64 id = huge_encode_dev(sb->s_bdev->bd_dev);

	befs_debug(sb, "---> %s", __func__);

	buf->f_type = BEFS_SUPER_MAGIC;
	buf->f_bsize = sb->s_blocksize;
	buf->f_blocks = BEFS_SB(sb)->num_blocks;
	buf->f_bfree = BEFS_SB(sb)->num_blocks - BEFS_SB(sb)->used_blocks;
	buf->f_bavail = buf->f_bfree;
	buf->f_files = 0;	/* UNKNOWN */
	buf->f_ffree = 0;	/* UNKNOWN */
	buf->f_fsid.val[0] = (u32)id;
	buf->f_fsid.val[1] = (u32)(id >> 32);
	buf->f_namelen = BEFS_NAME_LEN;

	befs_debug(sb, "<--- %s", __func__);

	return 0;
}

static struct dentry *
befs_mount(struct file_system_type *fs_type, int flags, const char *dev_name,
	    void *data)
{
	return mount_bdev(fs_type, flags, dev_name, data, befs_fill_super);
}

static struct file_system_type befs_fs_type = {
	.owner		= THIS_MODULE,
	.name		= "befs",
	.mount		= befs_mount,
	.kill_sb	= kill_block_super,
	.fs_flags	= FS_REQUIRES_DEV,	
};
MODULE_ALIAS_FS("befs");

static int __init
init_befs_fs(void)
{
	int err;

	pr_info("version: %s\n", BEFS_VERSION);

	err = befs_init_inodecache();
	if (err)
		goto unacquire_none;

	err = register_filesystem(&befs_fs_type);
	if (err)
		goto unacquire_inodecache;

	return 0;

unacquire_inodecache:
	befs_destroy_inodecache();

unacquire_none:
	return err;
}

static void __exit
exit_befs_fs(void)
{
	befs_destroy_inodecache();

	unregister_filesystem(&befs_fs_type);
}

/*
Macros that typecheck the init and exit functions,
ensures that they are called at init and cleanup,
and eliminates warnings about unused functions.
*/
module_init(init_befs_fs)
module_exit(exit_befs_fs)<|MERGE_RESOLUTION|>--- conflicted
+++ resolved
@@ -471,11 +471,7 @@
 befs_follow_link(struct dentry *dentry, struct nameidata *nd)
 {
 	struct super_block *sb = dentry->d_sb;
-<<<<<<< HEAD
-	struct befs_inode_info *befs_ino = BEFS_I(dentry->d_inode);
-=======
-	befs_inode_info *befs_ino = BEFS_I(d_inode(dentry));
->>>>>>> 3cab989a
+	struct befs_inode_info *befs_ino = BEFS_I(d_inode(dentry));
 	befs_data_stream *data = &befs_ino->i_data.ds;
 	befs_off_t len = data->size;
 	char *link;
@@ -505,12 +501,8 @@
 static void *
 befs_fast_follow_link(struct dentry *dentry, struct nameidata *nd)
 {
-<<<<<<< HEAD
-	struct befs_inode_info *befs_ino = BEFS_I(dentry->d_inode);
-
-=======
-	befs_inode_info *befs_ino = BEFS_I(d_inode(dentry));
->>>>>>> 3cab989a
+	struct befs_inode_info *befs_ino = BEFS_I(d_inode(dentry));
+
 	nd_set_link(nd, befs_ino->i_data.symlink);
 	return NULL;
 }
