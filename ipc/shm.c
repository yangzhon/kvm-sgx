/*
 * linux/ipc/shm.c
 * Copyright (C) 1992, 1993 Krishna Balasubramanian
 *	 Many improvements/fixes by Bruno Haible.
 * Replaced `struct shm_desc' by `struct vm_area_struct', July 1994.
 * Fixed the shm swap deallocation (shm_unuse()), August 1998 Andrea Arcangeli.
 *
 * /proc/sysvipc/shm support (c) 1999 Dragos Acostachioaie <dragos@iname.com>
 * BIGMEM support, Andrea Arcangeli <andrea@suse.de>
 * SMP thread shm, Jean-Luc Boyard <jean-luc.boyard@siemens.fr>
 * HIGHMEM support, Ingo Molnar <mingo@redhat.com>
 * Make shmmax, shmall, shmmni sysctl'able, Christoph Rohland <cr@sap.com>
 * Shared /dev/zero support, Kanoj Sarcar <kanoj@sgi.com>
 * Move the mm functionality over to mm/shmem.c, Christoph Rohland <cr@sap.com>
 *
 * support for audit of ipc object properties and permission changes
 * Dustin Kirkland <dustin.kirkland@us.ibm.com>
 *
 * namespaces support
 * OpenVZ, SWsoft Inc.
 * Pavel Emelianov <xemul@openvz.org>
 *
 * Better ipc lock (kern_ipc_perm.lock) handling
 * Davidlohr Bueso <davidlohr.bueso@hp.com>, June 2013.
 */

#include <linux/slab.h>
#include <linux/mm.h>
#include <linux/hugetlb.h>
#include <linux/shm.h>
#include <linux/init.h>
#include <linux/file.h>
#include <linux/mman.h>
#include <linux/shmem_fs.h>
#include <linux/security.h>
#include <linux/syscalls.h>
#include <linux/audit.h>
#include <linux/capability.h>
#include <linux/ptrace.h>
#include <linux/seq_file.h>
#include <linux/rwsem.h>
#include <linux/nsproxy.h>
#include <linux/mount.h>
#include <linux/ipc_namespace.h>

#include <asm/uaccess.h>

#include "util.h"

struct shm_file_data {
	int id;
	struct ipc_namespace *ns;
	struct file *file;
	const struct vm_operations_struct *vm_ops;
};

#define shm_file_data(file) (*((struct shm_file_data **)&(file)->private_data))

static const struct file_operations shm_file_operations;
static const struct vm_operations_struct shm_vm_ops;

#define shm_ids(ns)	((ns)->ids[IPC_SHM_IDS])

#define shm_unlock(shp)			\
	ipc_unlock(&(shp)->shm_perm)

static int newseg(struct ipc_namespace *, struct ipc_params *);
static void shm_open(struct vm_area_struct *vma);
static void shm_close(struct vm_area_struct *vma);
static void shm_destroy (struct ipc_namespace *ns, struct shmid_kernel *shp);
#ifdef CONFIG_PROC_FS
static int sysvipc_shm_proc_show(struct seq_file *s, void *it);
#endif

void shm_init_ns(struct ipc_namespace *ns)
{
	ns->shm_ctlmax = SHMMAX;
	ns->shm_ctlall = SHMALL;
	ns->shm_ctlmni = SHMMNI;
	ns->shm_rmid_forced = 0;
	ns->shm_tot = 0;
	ipc_init_ids(&shm_ids(ns));
}

/*
 * Called with shm_ids.rwsem (writer) and the shp structure locked.
 * Only shm_ids.rwsem remains locked on exit.
 */
static void do_shm_rmid(struct ipc_namespace *ns, struct kern_ipc_perm *ipcp)
{
	struct shmid_kernel *shp;
	shp = container_of(ipcp, struct shmid_kernel, shm_perm);

	if (shp->shm_nattch){
		shp->shm_perm.mode |= SHM_DEST;
		/* Do not find it any more */
		shp->shm_perm.key = IPC_PRIVATE;
		shm_unlock(shp);
	} else
		shm_destroy(ns, shp);
}

#ifdef CONFIG_IPC_NS
void shm_exit_ns(struct ipc_namespace *ns)
{
	free_ipcs(ns, &shm_ids(ns), do_shm_rmid);
	idr_destroy(&ns->ids[IPC_SHM_IDS].ipcs_idr);
}
#endif

static int __init ipc_ns_init(void)
{
	shm_init_ns(&init_ipc_ns);
	return 0;
}

pure_initcall(ipc_ns_init);

void __init shm_init (void)
{
	ipc_init_proc_interface("sysvipc/shm",
#if BITS_PER_LONG <= 32
				"       key      shmid perms       size  cpid  lpid nattch   uid   gid  cuid  cgid      atime      dtime      ctime        rss       swap\n",
#else
				"       key      shmid perms                  size  cpid  lpid nattch   uid   gid  cuid  cgid      atime      dtime      ctime                   rss                  swap\n",
#endif
				IPC_SHM_IDS, sysvipc_shm_proc_show);
}

static inline struct shmid_kernel *shm_obtain_object(struct ipc_namespace *ns, int id)
{
	struct kern_ipc_perm *ipcp = ipc_obtain_object(&shm_ids(ns), id);

	if (IS_ERR(ipcp))
		return ERR_CAST(ipcp);

	return container_of(ipcp, struct shmid_kernel, shm_perm);
}

static inline struct shmid_kernel *shm_obtain_object_check(struct ipc_namespace *ns, int id)
{
	struct kern_ipc_perm *ipcp = ipc_obtain_object_check(&shm_ids(ns), id);

	if (IS_ERR(ipcp))
		return ERR_CAST(ipcp);

	return container_of(ipcp, struct shmid_kernel, shm_perm);
}

/*
 * shm_lock_(check_) routines are called in the paths where the rwsem
 * is not necessarily held.
 */
static inline struct shmid_kernel *shm_lock(struct ipc_namespace *ns, int id)
{
	struct kern_ipc_perm *ipcp = ipc_lock(&shm_ids(ns), id);

	if (IS_ERR(ipcp))
		return (struct shmid_kernel *)ipcp;

	return container_of(ipcp, struct shmid_kernel, shm_perm);
}

static inline void shm_lock_by_ptr(struct shmid_kernel *ipcp)
{
	rcu_read_lock();
	ipc_lock_object(&ipcp->shm_perm);
}

static void shm_rcu_free(struct rcu_head *head)
{
	struct ipc_rcu *p = container_of(head, struct ipc_rcu, rcu);
	struct shmid_kernel *shp = ipc_rcu_to_struct(p);

	security_shm_free(shp);
	ipc_rcu_free(head);
}

static inline void shm_rmid(struct ipc_namespace *ns, struct shmid_kernel *s)
{
	ipc_rmid(&shm_ids(ns), &s->shm_perm);
}


/* This is called by fork, once for every shm attach. */
static void shm_open(struct vm_area_struct *vma)
{
	struct file *file = vma->vm_file;
	struct shm_file_data *sfd = shm_file_data(file);
	struct shmid_kernel *shp;

	shp = shm_lock(sfd->ns, sfd->id);
	BUG_ON(IS_ERR(shp));
	shp->shm_atim = get_seconds();
	shp->shm_lprid = task_tgid_vnr(current);
	shp->shm_nattch++;
	shm_unlock(shp);
}

/*
 * shm_destroy - free the struct shmid_kernel
 *
 * @ns: namespace
 * @shp: struct to free
 *
 * It has to be called with shp and shm_ids.rwsem (writer) locked,
 * but returns with shp unlocked and freed.
 */
static void shm_destroy(struct ipc_namespace *ns, struct shmid_kernel *shp)
{
	struct file *shm_file;

	shm_file = shp->shm_file;
	shp->shm_file = NULL;
	ns->shm_tot -= (shp->shm_segsz + PAGE_SIZE - 1) >> PAGE_SHIFT;
	shm_rmid(ns, shp);
	shm_unlock(shp);
	if (!is_file_hugepages(shm_file))
		shmem_lock(shm_file, 0, shp->mlock_user);
	else if (shp->mlock_user)
<<<<<<< HEAD
		user_shm_unlock(file_inode(shp->shm_file)->i_size,
						shp->mlock_user);
	fput (shp->shm_file);
=======
		user_shm_unlock(file_inode(shm_file)->i_size, shp->mlock_user);
	fput(shm_file);
>>>>>>> d8ec26d7
	ipc_rcu_putref(shp, shm_rcu_free);
}

/*
 * shm_may_destroy - identifies whether shm segment should be destroyed now
 *
 * Returns true if and only if there are no active users of the segment and
 * one of the following is true:
 *
 * 1) shmctl(id, IPC_RMID, NULL) was called for this shp
 *
 * 2) sysctl kernel.shm_rmid_forced is set to 1.
 */
static bool shm_may_destroy(struct ipc_namespace *ns, struct shmid_kernel *shp)
{
	return (shp->shm_nattch == 0) &&
	       (ns->shm_rmid_forced ||
		(shp->shm_perm.mode & SHM_DEST));
}

/*
 * remove the attach descriptor vma.
 * free memory for segment if it is marked destroyed.
 * The descriptor has already been removed from the current->mm->mmap list
 * and will later be kfree()d.
 */
static void shm_close(struct vm_area_struct *vma)
{
	struct file * file = vma->vm_file;
	struct shm_file_data *sfd = shm_file_data(file);
	struct shmid_kernel *shp;
	struct ipc_namespace *ns = sfd->ns;

	down_write(&shm_ids(ns).rwsem);
	/* remove from the list of attaches of the shm segment */
	shp = shm_lock(ns, sfd->id);
	BUG_ON(IS_ERR(shp));
	shp->shm_lprid = task_tgid_vnr(current);
	shp->shm_dtim = get_seconds();
	shp->shm_nattch--;
	if (shm_may_destroy(ns, shp))
		shm_destroy(ns, shp);
	else
		shm_unlock(shp);
	up_write(&shm_ids(ns).rwsem);
}

/* Called with ns->shm_ids(ns).rwsem locked */
static int shm_try_destroy_current(int id, void *p, void *data)
{
	struct ipc_namespace *ns = data;
	struct kern_ipc_perm *ipcp = p;
	struct shmid_kernel *shp = container_of(ipcp, struct shmid_kernel, shm_perm);

	if (shp->shm_creator != current)
		return 0;

	/*
	 * Mark it as orphaned to destroy the segment when
	 * kernel.shm_rmid_forced is changed.
	 * It is noop if the following shm_may_destroy() returns true.
	 */
	shp->shm_creator = NULL;

	/*
	 * Don't even try to destroy it.  If shm_rmid_forced=0 and IPC_RMID
	 * is not set, it shouldn't be deleted here.
	 */
	if (!ns->shm_rmid_forced)
		return 0;

	if (shm_may_destroy(ns, shp)) {
		shm_lock_by_ptr(shp);
		shm_destroy(ns, shp);
	}
	return 0;
}

/* Called with ns->shm_ids(ns).rwsem locked */
static int shm_try_destroy_orphaned(int id, void *p, void *data)
{
	struct ipc_namespace *ns = data;
	struct kern_ipc_perm *ipcp = p;
	struct shmid_kernel *shp = container_of(ipcp, struct shmid_kernel, shm_perm);

	/*
	 * We want to destroy segments without users and with already
	 * exit'ed originating process.
	 *
	 * As shp->* are changed under rwsem, it's safe to skip shp locking.
	 */
	if (shp->shm_creator != NULL)
		return 0;

	if (shm_may_destroy(ns, shp)) {
		shm_lock_by_ptr(shp);
		shm_destroy(ns, shp);
	}
	return 0;
}

void shm_destroy_orphaned(struct ipc_namespace *ns)
{
	down_write(&shm_ids(ns).rwsem);
	if (shm_ids(ns).in_use)
		idr_for_each(&shm_ids(ns).ipcs_idr, &shm_try_destroy_orphaned, ns);
	up_write(&shm_ids(ns).rwsem);
}


void exit_shm(struct task_struct *task)
{
	struct ipc_namespace *ns = task->nsproxy->ipc_ns;

	if (shm_ids(ns).in_use == 0)
		return;

	/* Destroy all already created segments, but not mapped yet */
	down_write(&shm_ids(ns).rwsem);
	if (shm_ids(ns).in_use)
		idr_for_each(&shm_ids(ns).ipcs_idr, &shm_try_destroy_current, ns);
	up_write(&shm_ids(ns).rwsem);
}

static int shm_fault(struct vm_area_struct *vma, struct vm_fault *vmf)
{
	struct file *file = vma->vm_file;
	struct shm_file_data *sfd = shm_file_data(file);

	return sfd->vm_ops->fault(vma, vmf);
}

#ifdef CONFIG_NUMA
static int shm_set_policy(struct vm_area_struct *vma, struct mempolicy *new)
{
	struct file *file = vma->vm_file;
	struct shm_file_data *sfd = shm_file_data(file);
	int err = 0;
	if (sfd->vm_ops->set_policy)
		err = sfd->vm_ops->set_policy(vma, new);
	return err;
}

static struct mempolicy *shm_get_policy(struct vm_area_struct *vma,
					unsigned long addr)
{
	struct file *file = vma->vm_file;
	struct shm_file_data *sfd = shm_file_data(file);
	struct mempolicy *pol = NULL;

	if (sfd->vm_ops->get_policy)
		pol = sfd->vm_ops->get_policy(vma, addr);
	else if (vma->vm_policy)
		pol = vma->vm_policy;

	return pol;
}
#endif

static int shm_mmap(struct file * file, struct vm_area_struct * vma)
{
	struct shm_file_data *sfd = shm_file_data(file);
	int ret;

	ret = sfd->file->f_op->mmap(sfd->file, vma);
	if (ret != 0)
		return ret;
	sfd->vm_ops = vma->vm_ops;
#ifdef CONFIG_MMU
	BUG_ON(!sfd->vm_ops->fault);
#endif
	vma->vm_ops = &shm_vm_ops;
	shm_open(vma);

	return ret;
}

static int shm_release(struct inode *ino, struct file *file)
{
	struct shm_file_data *sfd = shm_file_data(file);

	put_ipc_ns(sfd->ns);
	shm_file_data(file) = NULL;
	kfree(sfd);
	return 0;
}

static int shm_fsync(struct file *file, loff_t start, loff_t end, int datasync)
{
	struct shm_file_data *sfd = shm_file_data(file);

	if (!sfd->file->f_op->fsync)
		return -EINVAL;
	return sfd->file->f_op->fsync(sfd->file, start, end, datasync);
}

static long shm_fallocate(struct file *file, int mode, loff_t offset,
			  loff_t len)
{
	struct shm_file_data *sfd = shm_file_data(file);

	if (!sfd->file->f_op->fallocate)
		return -EOPNOTSUPP;
	return sfd->file->f_op->fallocate(file, mode, offset, len);
}

static unsigned long shm_get_unmapped_area(struct file *file,
	unsigned long addr, unsigned long len, unsigned long pgoff,
	unsigned long flags)
{
	struct shm_file_data *sfd = shm_file_data(file);
	return sfd->file->f_op->get_unmapped_area(sfd->file, addr, len,
						pgoff, flags);
}

static const struct file_operations shm_file_operations = {
	.mmap		= shm_mmap,
	.fsync		= shm_fsync,
	.release	= shm_release,
#ifndef CONFIG_MMU
	.get_unmapped_area	= shm_get_unmapped_area,
#endif
	.llseek		= noop_llseek,
	.fallocate	= shm_fallocate,
};

static const struct file_operations shm_file_operations_huge = {
	.mmap		= shm_mmap,
	.fsync		= shm_fsync,
	.release	= shm_release,
	.get_unmapped_area	= shm_get_unmapped_area,
	.llseek		= noop_llseek,
	.fallocate	= shm_fallocate,
};

int is_file_shm_hugepages(struct file *file)
{
	return file->f_op == &shm_file_operations_huge;
}

static const struct vm_operations_struct shm_vm_ops = {
	.open	= shm_open,	/* callback for a new vm-area open */
	.close	= shm_close,	/* callback for when the vm-area is released */
	.fault	= shm_fault,
#if defined(CONFIG_NUMA)
	.set_policy = shm_set_policy,
	.get_policy = shm_get_policy,
#endif
};

/**
 * newseg - Create a new shared memory segment
 * @ns: namespace
 * @params: ptr to the structure that contains key, size and shmflg
 *
 * Called with shm_ids.rwsem held as a writer.
 */

static int newseg(struct ipc_namespace *ns, struct ipc_params *params)
{
	key_t key = params->key;
	int shmflg = params->flg;
	size_t size = params->u.size;
	int error;
	struct shmid_kernel *shp;
	size_t numpages = (size + PAGE_SIZE - 1) >> PAGE_SHIFT;
	struct file * file;
	char name[13];
	int id;
	vm_flags_t acctflag = 0;

	if (size < SHMMIN || size > ns->shm_ctlmax)
		return -EINVAL;

	if (ns->shm_tot + numpages > ns->shm_ctlall)
		return -ENOSPC;

	shp = ipc_rcu_alloc(sizeof(*shp));
	if (!shp)
		return -ENOMEM;

	shp->shm_perm.key = key;
	shp->shm_perm.mode = (shmflg & S_IRWXUGO);
	shp->mlock_user = NULL;

	shp->shm_perm.security = NULL;
	error = security_shm_alloc(shp);
	if (error) {
		ipc_rcu_putref(shp, ipc_rcu_free);
		return error;
	}

	sprintf (name, "SYSV%08x", key);
	if (shmflg & SHM_HUGETLB) {
		struct hstate *hs;
		size_t hugesize;

		hs = hstate_sizelog((shmflg >> SHM_HUGE_SHIFT) & SHM_HUGE_MASK);
		if (!hs) {
			error = -EINVAL;
			goto no_file;
		}
		hugesize = ALIGN(size, huge_page_size(hs));

		/* hugetlb_file_setup applies strict accounting */
		if (shmflg & SHM_NORESERVE)
			acctflag = VM_NORESERVE;
		file = hugetlb_file_setup(name, hugesize, acctflag,
				  &shp->mlock_user, HUGETLB_SHMFS_INODE,
				(shmflg >> SHM_HUGE_SHIFT) & SHM_HUGE_MASK);
	} else {
		/*
		 * Do not allow no accounting for OVERCOMMIT_NEVER, even
	 	 * if it's asked for.
		 */
		if  ((shmflg & SHM_NORESERVE) &&
				sysctl_overcommit_memory != OVERCOMMIT_NEVER)
			acctflag = VM_NORESERVE;
		file = shmem_file_setup(name, size, acctflag);
	}
	error = PTR_ERR(file);
	if (IS_ERR(file))
		goto no_file;

	id = ipc_addid(&shm_ids(ns), &shp->shm_perm, ns->shm_ctlmni);
	if (id < 0) {
		error = id;
		goto no_id;
	}

	shp->shm_cprid = task_tgid_vnr(current);
	shp->shm_lprid = 0;
	shp->shm_atim = shp->shm_dtim = 0;
	shp->shm_ctim = get_seconds();
	shp->shm_segsz = size;
	shp->shm_nattch = 0;
	shp->shm_file = file;
	shp->shm_creator = current;

	/*
	 * shmid gets reported as "inode#" in /proc/pid/maps.
	 * proc-ps tools use this. Changing this will break them.
	 */
	file_inode(file)->i_ino = shp->shm_perm.id;

	ns->shm_tot += numpages;
	error = shp->shm_perm.id;

	ipc_unlock_object(&shp->shm_perm);
	rcu_read_unlock();
	return error;

no_id:
	if (is_file_hugepages(file) && shp->mlock_user)
		user_shm_unlock(size, shp->mlock_user);
	fput(file);
no_file:
	ipc_rcu_putref(shp, shm_rcu_free);
	return error;
}

/*
 * Called with shm_ids.rwsem and ipcp locked.
 */
static inline int shm_security(struct kern_ipc_perm *ipcp, int shmflg)
{
	struct shmid_kernel *shp;

	shp = container_of(ipcp, struct shmid_kernel, shm_perm);
	return security_shm_associate(shp, shmflg);
}

/*
 * Called with shm_ids.rwsem and ipcp locked.
 */
static inline int shm_more_checks(struct kern_ipc_perm *ipcp,
				struct ipc_params *params)
{
	struct shmid_kernel *shp;

	shp = container_of(ipcp, struct shmid_kernel, shm_perm);
	if (shp->shm_segsz < params->u.size)
		return -EINVAL;

	return 0;
}

SYSCALL_DEFINE3(shmget, key_t, key, size_t, size, int, shmflg)
{
	struct ipc_namespace *ns;
	struct ipc_ops shm_ops;
	struct ipc_params shm_params;

	ns = current->nsproxy->ipc_ns;

	shm_ops.getnew = newseg;
	shm_ops.associate = shm_security;
	shm_ops.more_checks = shm_more_checks;

	shm_params.key = key;
	shm_params.flg = shmflg;
	shm_params.u.size = size;

	return ipcget(ns, &shm_ids(ns), &shm_ops, &shm_params);
}

static inline unsigned long copy_shmid_to_user(void __user *buf, struct shmid64_ds *in, int version)
{
	switch(version) {
	case IPC_64:
		return copy_to_user(buf, in, sizeof(*in));
	case IPC_OLD:
	    {
		struct shmid_ds out;

		memset(&out, 0, sizeof(out));
		ipc64_perm_to_ipc_perm(&in->shm_perm, &out.shm_perm);
		out.shm_segsz	= in->shm_segsz;
		out.shm_atime	= in->shm_atime;
		out.shm_dtime	= in->shm_dtime;
		out.shm_ctime	= in->shm_ctime;
		out.shm_cpid	= in->shm_cpid;
		out.shm_lpid	= in->shm_lpid;
		out.shm_nattch	= in->shm_nattch;

		return copy_to_user(buf, &out, sizeof(out));
	    }
	default:
		return -EINVAL;
	}
}

static inline unsigned long
copy_shmid_from_user(struct shmid64_ds *out, void __user *buf, int version)
{
	switch(version) {
	case IPC_64:
		if (copy_from_user(out, buf, sizeof(*out)))
			return -EFAULT;
		return 0;
	case IPC_OLD:
	    {
		struct shmid_ds tbuf_old;

		if (copy_from_user(&tbuf_old, buf, sizeof(tbuf_old)))
			return -EFAULT;

		out->shm_perm.uid	= tbuf_old.shm_perm.uid;
		out->shm_perm.gid	= tbuf_old.shm_perm.gid;
		out->shm_perm.mode	= tbuf_old.shm_perm.mode;

		return 0;
	    }
	default:
		return -EINVAL;
	}
}

static inline unsigned long copy_shminfo_to_user(void __user *buf, struct shminfo64 *in, int version)
{
	switch(version) {
	case IPC_64:
		return copy_to_user(buf, in, sizeof(*in));
	case IPC_OLD:
	    {
		struct shminfo out;

		if(in->shmmax > INT_MAX)
			out.shmmax = INT_MAX;
		else
			out.shmmax = (int)in->shmmax;

		out.shmmin	= in->shmmin;
		out.shmmni	= in->shmmni;
		out.shmseg	= in->shmseg;
		out.shmall	= in->shmall; 

		return copy_to_user(buf, &out, sizeof(out));
	    }
	default:
		return -EINVAL;
	}
}

/*
 * Calculate and add used RSS and swap pages of a shm.
 * Called with shm_ids.rwsem held as a reader
 */
static void shm_add_rss_swap(struct shmid_kernel *shp,
	unsigned long *rss_add, unsigned long *swp_add)
{
	struct inode *inode;

	inode = file_inode(shp->shm_file);

	if (is_file_hugepages(shp->shm_file)) {
		struct address_space *mapping = inode->i_mapping;
		struct hstate *h = hstate_file(shp->shm_file);
		*rss_add += pages_per_huge_page(h) * mapping->nrpages;
	} else {
#ifdef CONFIG_SHMEM
		struct shmem_inode_info *info = SHMEM_I(inode);
		spin_lock(&info->lock);
		*rss_add += inode->i_mapping->nrpages;
		*swp_add += info->swapped;
		spin_unlock(&info->lock);
#else
		*rss_add += inode->i_mapping->nrpages;
#endif
	}
}

/*
 * Called with shm_ids.rwsem held as a reader
 */
static void shm_get_stat(struct ipc_namespace *ns, unsigned long *rss,
		unsigned long *swp)
{
	int next_id;
	int total, in_use;

	*rss = 0;
	*swp = 0;

	in_use = shm_ids(ns).in_use;

	for (total = 0, next_id = 0; total < in_use; next_id++) {
		struct kern_ipc_perm *ipc;
		struct shmid_kernel *shp;

		ipc = idr_find(&shm_ids(ns).ipcs_idr, next_id);
		if (ipc == NULL)
			continue;
		shp = container_of(ipc, struct shmid_kernel, shm_perm);

		shm_add_rss_swap(shp, rss, swp);

		total++;
	}
}

/*
 * This function handles some shmctl commands which require the rwsem
 * to be held in write mode.
 * NOTE: no locks must be held, the rwsem is taken inside this function.
 */
static int shmctl_down(struct ipc_namespace *ns, int shmid, int cmd,
		       struct shmid_ds __user *buf, int version)
{
	struct kern_ipc_perm *ipcp;
	struct shmid64_ds shmid64;
	struct shmid_kernel *shp;
	int err;

	if (cmd == IPC_SET) {
		if (copy_shmid_from_user(&shmid64, buf, version))
			return -EFAULT;
	}

	down_write(&shm_ids(ns).rwsem);
	rcu_read_lock();

	ipcp = ipcctl_pre_down_nolock(ns, &shm_ids(ns), shmid, cmd,
				      &shmid64.shm_perm, 0);
	if (IS_ERR(ipcp)) {
		err = PTR_ERR(ipcp);
		goto out_unlock1;
	}

	shp = container_of(ipcp, struct shmid_kernel, shm_perm);

	err = security_shm_shmctl(shp, cmd);
	if (err)
		goto out_unlock1;

	switch (cmd) {
	case IPC_RMID:
		ipc_lock_object(&shp->shm_perm);
		/* do_shm_rmid unlocks the ipc object and rcu */
		do_shm_rmid(ns, ipcp);
		goto out_up;
	case IPC_SET:
		ipc_lock_object(&shp->shm_perm);
		err = ipc_update_perm(&shmid64.shm_perm, ipcp);
		if (err)
			goto out_unlock0;
		shp->shm_ctim = get_seconds();
		break;
	default:
		err = -EINVAL;
		goto out_unlock1;
	}

out_unlock0:
	ipc_unlock_object(&shp->shm_perm);
out_unlock1:
	rcu_read_unlock();
out_up:
	up_write(&shm_ids(ns).rwsem);
	return err;
}

static int shmctl_nolock(struct ipc_namespace *ns, int shmid,
			 int cmd, int version, void __user *buf)
{
	int err;
	struct shmid_kernel *shp;

	/* preliminary security checks for *_INFO */
	if (cmd == IPC_INFO || cmd == SHM_INFO) {
		err = security_shm_shmctl(NULL, cmd);
		if (err)
			return err;
	}

	switch (cmd) {
	case IPC_INFO:
	{
		struct shminfo64 shminfo;

		memset(&shminfo, 0, sizeof(shminfo));
		shminfo.shmmni = shminfo.shmseg = ns->shm_ctlmni;
		shminfo.shmmax = ns->shm_ctlmax;
		shminfo.shmall = ns->shm_ctlall;

		shminfo.shmmin = SHMMIN;
		if(copy_shminfo_to_user (buf, &shminfo, version))
			return -EFAULT;

		down_read(&shm_ids(ns).rwsem);
		err = ipc_get_maxid(&shm_ids(ns));
		up_read(&shm_ids(ns).rwsem);

		if(err<0)
			err = 0;
		goto out;
	}
	case SHM_INFO:
	{
		struct shm_info shm_info;

		memset(&shm_info, 0, sizeof(shm_info));
		down_read(&shm_ids(ns).rwsem);
		shm_info.used_ids = shm_ids(ns).in_use;
		shm_get_stat (ns, &shm_info.shm_rss, &shm_info.shm_swp);
		shm_info.shm_tot = ns->shm_tot;
		shm_info.swap_attempts = 0;
		shm_info.swap_successes = 0;
		err = ipc_get_maxid(&shm_ids(ns));
		up_read(&shm_ids(ns).rwsem);
		if (copy_to_user(buf, &shm_info, sizeof(shm_info))) {
			err = -EFAULT;
			goto out;
		}

		err = err < 0 ? 0 : err;
		goto out;
	}
	case SHM_STAT:
	case IPC_STAT:
	{
		struct shmid64_ds tbuf;
		int result;

		rcu_read_lock();
		if (cmd == SHM_STAT) {
			shp = shm_obtain_object(ns, shmid);
			if (IS_ERR(shp)) {
				err = PTR_ERR(shp);
				goto out_unlock;
			}
			result = shp->shm_perm.id;
		} else {
			shp = shm_obtain_object_check(ns, shmid);
			if (IS_ERR(shp)) {
				err = PTR_ERR(shp);
				goto out_unlock;
			}
			result = 0;
		}

		err = -EACCES;
		if (ipcperms(ns, &shp->shm_perm, S_IRUGO))
			goto out_unlock;

		err = security_shm_shmctl(shp, cmd);
		if (err)
			goto out_unlock;

		memset(&tbuf, 0, sizeof(tbuf));
		kernel_to_ipc64_perm(&shp->shm_perm, &tbuf.shm_perm);
		tbuf.shm_segsz	= shp->shm_segsz;
		tbuf.shm_atime	= shp->shm_atim;
		tbuf.shm_dtime	= shp->shm_dtim;
		tbuf.shm_ctime	= shp->shm_ctim;
		tbuf.shm_cpid	= shp->shm_cprid;
		tbuf.shm_lpid	= shp->shm_lprid;
		tbuf.shm_nattch	= shp->shm_nattch;
		rcu_read_unlock();

		if (copy_shmid_to_user(buf, &tbuf, version))
			err = -EFAULT;
		else
			err = result;
		goto out;
	}
	default:
		return -EINVAL;
	}

out_unlock:
	rcu_read_unlock();
out:
	return err;
}

SYSCALL_DEFINE3(shmctl, int, shmid, int, cmd, struct shmid_ds __user *, buf)
{
	struct shmid_kernel *shp;
	int err, version;
	struct ipc_namespace *ns;

	if (cmd < 0 || shmid < 0)
		return -EINVAL;

	version = ipc_parse_version(&cmd);
	ns = current->nsproxy->ipc_ns;

	switch (cmd) {
	case IPC_INFO:
	case SHM_INFO:
	case SHM_STAT:
	case IPC_STAT:
		return shmctl_nolock(ns, shmid, cmd, version, buf);
	case IPC_RMID:
	case IPC_SET:
		return shmctl_down(ns, shmid, cmd, buf, version);
	case SHM_LOCK:
	case SHM_UNLOCK:
	{
		struct file *shm_file;

		rcu_read_lock();
		shp = shm_obtain_object_check(ns, shmid);
		if (IS_ERR(shp)) {
			err = PTR_ERR(shp);
			goto out_unlock1;
		}

		audit_ipc_obj(&(shp->shm_perm));
		err = security_shm_shmctl(shp, cmd);
		if (err)
			goto out_unlock1;

		ipc_lock_object(&shp->shm_perm);
		if (!ns_capable(ns->user_ns, CAP_IPC_LOCK)) {
			kuid_t euid = current_euid();
			if (!uid_eq(euid, shp->shm_perm.uid) &&
<<<<<<< HEAD
			    !uid_eq(euid, shp->shm_perm.cuid))
				goto out_unlock0;
			if (cmd == SHM_LOCK && !rlimit(RLIMIT_MEMLOCK))
				goto out_unlock0;
=======
			    !uid_eq(euid, shp->shm_perm.cuid)) {
				err = -EPERM;
				goto out_unlock0;
			}
			if (cmd == SHM_LOCK && !rlimit(RLIMIT_MEMLOCK)) {
				err = -EPERM;
				goto out_unlock0;
			}
>>>>>>> d8ec26d7
		}

		shm_file = shp->shm_file;

		/* check if shm_destroy() is tearing down shp */
		if (shm_file == NULL) {
			err = -EIDRM;
			goto out_unlock0;
		}

		if (is_file_hugepages(shm_file))
			goto out_unlock0;

		if (cmd == SHM_LOCK) {
			struct user_struct *user = current_user();
			err = shmem_lock(shm_file, 1, user);
			if (!err && !(shp->shm_perm.mode & SHM_LOCKED)) {
				shp->shm_perm.mode |= SHM_LOCKED;
				shp->mlock_user = user;
			}
			goto out_unlock0;
		}

		/* SHM_UNLOCK */
		if (!(shp->shm_perm.mode & SHM_LOCKED))
			goto out_unlock0;
		shmem_lock(shm_file, 0, shp->mlock_user);
		shp->shm_perm.mode &= ~SHM_LOCKED;
		shp->mlock_user = NULL;
		get_file(shm_file);
		ipc_unlock_object(&shp->shm_perm);
		rcu_read_unlock();
		shmem_unlock_mapping(shm_file->f_mapping);

		fput(shm_file);
		return err;
	}
	default:
		return -EINVAL;
	}

out_unlock0:
	ipc_unlock_object(&shp->shm_perm);
out_unlock1:
	rcu_read_unlock();
	return err;
}

/*
 * Fix shmaddr, allocate descriptor, map shm, add attach descriptor to lists.
 *
 * NOTE! Despite the name, this is NOT a direct system call entrypoint. The
 * "raddr" thing points to kernel space, and there has to be a wrapper around
 * this.
 */
long do_shmat(int shmid, char __user *shmaddr, int shmflg, ulong *raddr,
	      unsigned long shmlba)
{
	struct shmid_kernel *shp;
	unsigned long addr;
	unsigned long size;
	struct file * file;
	int    err;
	unsigned long flags;
	unsigned long prot;
	int acc_mode;
	struct ipc_namespace *ns;
	struct shm_file_data *sfd;
	struct path path;
	fmode_t f_mode;
	unsigned long populate = 0;

	err = -EINVAL;
	if (shmid < 0)
		goto out;
	else if ((addr = (ulong)shmaddr)) {
		if (addr & (shmlba - 1)) {
			if (shmflg & SHM_RND)
				addr &= ~(shmlba - 1);	   /* round down */
			else
#ifndef __ARCH_FORCE_SHMLBA
				if (addr & ~PAGE_MASK)
#endif
					goto out;
		}
		flags = MAP_SHARED | MAP_FIXED;
	} else {
		if ((shmflg & SHM_REMAP))
			goto out;

		flags = MAP_SHARED;
	}

	if (shmflg & SHM_RDONLY) {
		prot = PROT_READ;
		acc_mode = S_IRUGO;
		f_mode = FMODE_READ;
	} else {
		prot = PROT_READ | PROT_WRITE;
		acc_mode = S_IRUGO | S_IWUGO;
		f_mode = FMODE_READ | FMODE_WRITE;
	}
	if (shmflg & SHM_EXEC) {
		prot |= PROT_EXEC;
		acc_mode |= S_IXUGO;
	}

	/*
	 * We cannot rely on the fs check since SYSV IPC does have an
	 * additional creator id...
	 */
	ns = current->nsproxy->ipc_ns;
	rcu_read_lock();
	shp = shm_obtain_object_check(ns, shmid);
	if (IS_ERR(shp)) {
		err = PTR_ERR(shp);
		goto out_unlock;
	}

	err = -EACCES;
	if (ipcperms(ns, &shp->shm_perm, acc_mode))
		goto out_unlock;

	err = security_shm_shmat(shp, shmaddr, shmflg);
	if (err)
		goto out_unlock;

	ipc_lock_object(&shp->shm_perm);
<<<<<<< HEAD
=======

	/* check if shm_destroy() is tearing down shp */
	if (shp->shm_file == NULL) {
		ipc_unlock_object(&shp->shm_perm);
		err = -EIDRM;
		goto out_unlock;
	}

>>>>>>> d8ec26d7
	path = shp->shm_file->f_path;
	path_get(&path);
	shp->shm_nattch++;
	size = i_size_read(path.dentry->d_inode);
	ipc_unlock_object(&shp->shm_perm);
	rcu_read_unlock();

	err = -ENOMEM;
	sfd = kzalloc(sizeof(*sfd), GFP_KERNEL);
	if (!sfd) {
		path_put(&path);
		goto out_nattch;
	}

	file = alloc_file(&path, f_mode,
			  is_file_hugepages(shp->shm_file) ?
				&shm_file_operations_huge :
				&shm_file_operations);
	err = PTR_ERR(file);
	if (IS_ERR(file)) {
		kfree(sfd);
		path_put(&path);
		goto out_nattch;
	}

	file->private_data = sfd;
	file->f_mapping = shp->shm_file->f_mapping;
	sfd->id = shp->shm_perm.id;
	sfd->ns = get_ipc_ns(ns);
	sfd->file = shp->shm_file;
	sfd->vm_ops = NULL;

	err = security_mmap_file(file, prot, flags);
	if (err)
		goto out_fput;

	down_write(&current->mm->mmap_sem);
	if (addr && !(shmflg & SHM_REMAP)) {
		err = -EINVAL;
		if (find_vma_intersection(current->mm, addr, addr + size))
			goto invalid;
		/*
		 * If shm segment goes below stack, make sure there is some
		 * space left for the stack to grow (at least 4 pages).
		 */
		if (addr < current->mm->start_stack &&
		    addr > current->mm->start_stack - size - PAGE_SIZE * 5)
			goto invalid;
	}

	addr = do_mmap_pgoff(file, addr, size, prot, flags, 0, &populate);
	*raddr = addr;
	err = 0;
	if (IS_ERR_VALUE(addr))
		err = (long)addr;
invalid:
	up_write(&current->mm->mmap_sem);
	if (populate)
		mm_populate(addr, populate);

out_fput:
	fput(file);

out_nattch:
	down_write(&shm_ids(ns).rwsem);
	shp = shm_lock(ns, shmid);
	BUG_ON(IS_ERR(shp));
	shp->shm_nattch--;
	if (shm_may_destroy(ns, shp))
		shm_destroy(ns, shp);
	else
		shm_unlock(shp);
	up_write(&shm_ids(ns).rwsem);
	return err;

out_unlock:
	rcu_read_unlock();
out:
	return err;
}

SYSCALL_DEFINE3(shmat, int, shmid, char __user *, shmaddr, int, shmflg)
{
	unsigned long ret;
	long err;

	err = do_shmat(shmid, shmaddr, shmflg, &ret, SHMLBA);
	if (err)
		return err;
	force_successful_syscall_return();
	return (long)ret;
}

/*
 * detach and kill segment if marked destroyed.
 * The work is done in shm_close.
 */
SYSCALL_DEFINE1(shmdt, char __user *, shmaddr)
{
	struct mm_struct *mm = current->mm;
	struct vm_area_struct *vma;
	unsigned long addr = (unsigned long)shmaddr;
	int retval = -EINVAL;
#ifdef CONFIG_MMU
	loff_t size = 0;
	struct vm_area_struct *next;
#endif

	if (addr & ~PAGE_MASK)
		return retval;

	down_write(&mm->mmap_sem);

	/*
	 * This function tries to be smart and unmap shm segments that
	 * were modified by partial mlock or munmap calls:
	 * - It first determines the size of the shm segment that should be
	 *   unmapped: It searches for a vma that is backed by shm and that
	 *   started at address shmaddr. It records it's size and then unmaps
	 *   it.
	 * - Then it unmaps all shm vmas that started at shmaddr and that
	 *   are within the initially determined size.
	 * Errors from do_munmap are ignored: the function only fails if
	 * it's called with invalid parameters or if it's called to unmap
	 * a part of a vma. Both calls in this function are for full vmas,
	 * the parameters are directly copied from the vma itself and always
	 * valid - therefore do_munmap cannot fail. (famous last words?)
	 */
	/*
	 * If it had been mremap()'d, the starting address would not
	 * match the usual checks anyway. So assume all vma's are
	 * above the starting address given.
	 */
	vma = find_vma(mm, addr);

#ifdef CONFIG_MMU
	while (vma) {
		next = vma->vm_next;

		/*
		 * Check if the starting address would match, i.e. it's
		 * a fragment created by mprotect() and/or munmap(), or it
		 * otherwise it starts at this address with no hassles.
		 */
		if ((vma->vm_ops == &shm_vm_ops) &&
			(vma->vm_start - addr)/PAGE_SIZE == vma->vm_pgoff) {


			size = file_inode(vma->vm_file)->i_size;
			do_munmap(mm, vma->vm_start, vma->vm_end - vma->vm_start);
			/*
			 * We discovered the size of the shm segment, so
			 * break out of here and fall through to the next
			 * loop that uses the size information to stop
			 * searching for matching vma's.
			 */
			retval = 0;
			vma = next;
			break;
		}
		vma = next;
	}

	/*
	 * We need look no further than the maximum address a fragment
	 * could possibly have landed at. Also cast things to loff_t to
	 * prevent overflows and make comparisons vs. equal-width types.
	 */
	size = PAGE_ALIGN(size);
	while (vma && (loff_t)(vma->vm_end - addr) <= size) {
		next = vma->vm_next;

		/* finding a matching vma now does not alter retval */
		if ((vma->vm_ops == &shm_vm_ops) &&
			(vma->vm_start - addr)/PAGE_SIZE == vma->vm_pgoff)

			do_munmap(mm, vma->vm_start, vma->vm_end - vma->vm_start);
		vma = next;
	}

#else /* CONFIG_MMU */
	/* under NOMMU conditions, the exact address to be destroyed must be
	 * given */
	if (vma && vma->vm_start == addr && vma->vm_ops == &shm_vm_ops) {
		do_munmap(mm, vma->vm_start, vma->vm_end - vma->vm_start);
		retval = 0;
	}

#endif

	up_write(&mm->mmap_sem);
	return retval;
}

#ifdef CONFIG_PROC_FS
static int sysvipc_shm_proc_show(struct seq_file *s, void *it)
{
	struct user_namespace *user_ns = seq_user_ns(s);
	struct shmid_kernel *shp = it;
	unsigned long rss = 0, swp = 0;

	shm_add_rss_swap(shp, &rss, &swp);

#if BITS_PER_LONG <= 32
#define SIZE_SPEC "%10lu"
#else
#define SIZE_SPEC "%21lu"
#endif

	return seq_printf(s,
			  "%10d %10d  %4o " SIZE_SPEC " %5u %5u  "
			  "%5lu %5u %5u %5u %5u %10lu %10lu %10lu "
			  SIZE_SPEC " " SIZE_SPEC "\n",
			  shp->shm_perm.key,
			  shp->shm_perm.id,
			  shp->shm_perm.mode,
			  shp->shm_segsz,
			  shp->shm_cprid,
			  shp->shm_lprid,
			  shp->shm_nattch,
			  from_kuid_munged(user_ns, shp->shm_perm.uid),
			  from_kgid_munged(user_ns, shp->shm_perm.gid),
			  from_kuid_munged(user_ns, shp->shm_perm.cuid),
			  from_kgid_munged(user_ns, shp->shm_perm.cgid),
			  shp->shm_atim,
			  shp->shm_dtim,
			  shp->shm_ctim,
			  rss * PAGE_SIZE,
			  swp * PAGE_SIZE);
}
#endif<|MERGE_RESOLUTION|>--- conflicted
+++ resolved
@@ -218,14 +218,8 @@
 	if (!is_file_hugepages(shm_file))
 		shmem_lock(shm_file, 0, shp->mlock_user);
 	else if (shp->mlock_user)
-<<<<<<< HEAD
-		user_shm_unlock(file_inode(shp->shm_file)->i_size,
-						shp->mlock_user);
-	fput (shp->shm_file);
-=======
 		user_shm_unlock(file_inode(shm_file)->i_size, shp->mlock_user);
 	fput(shm_file);
->>>>>>> d8ec26d7
 	ipc_rcu_putref(shp, shm_rcu_free);
 }
 
@@ -984,12 +978,6 @@
 		if (!ns_capable(ns->user_ns, CAP_IPC_LOCK)) {
 			kuid_t euid = current_euid();
 			if (!uid_eq(euid, shp->shm_perm.uid) &&
-<<<<<<< HEAD
-			    !uid_eq(euid, shp->shm_perm.cuid))
-				goto out_unlock0;
-			if (cmd == SHM_LOCK && !rlimit(RLIMIT_MEMLOCK))
-				goto out_unlock0;
-=======
 			    !uid_eq(euid, shp->shm_perm.cuid)) {
 				err = -EPERM;
 				goto out_unlock0;
@@ -998,7 +986,6 @@
 				err = -EPERM;
 				goto out_unlock0;
 			}
->>>>>>> d8ec26d7
 		}
 
 		shm_file = shp->shm_file;
@@ -1127,8 +1114,6 @@
 		goto out_unlock;
 
 	ipc_lock_object(&shp->shm_perm);
-<<<<<<< HEAD
-=======
 
 	/* check if shm_destroy() is tearing down shp */
 	if (shp->shm_file == NULL) {
@@ -1137,7 +1122,6 @@
 		goto out_unlock;
 	}
 
->>>>>>> d8ec26d7
 	path = shp->shm_file->f_path;
 	path_get(&path);
 	shp->shm_nattch++;
