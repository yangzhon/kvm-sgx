// SPDX-License-Identifier: GPL-2.0
/* Copyright (c) 2016, The Linux Foundation. All rights reserved. */

#include <dt-bindings/interrupt-controller/arm-gic.h>
#include <dt-bindings/clock/qcom,gcc-msm8998.h>
#include <dt-bindings/clock/qcom,rpmcc.h>
#include <dt-bindings/gpio/gpio.h>

/ {
	interrupt-parent = <&intc>;

	qcom,msm-id = <292 0x0>;

	#address-cells = <2>;
	#size-cells = <2>;

	chosen { };

	memory {
		device_type = "memory";
		/* We expect the bootloader to fill in the reg */
		reg = <0 0 0 0>;
	};

	reserved-memory {
		#address-cells = <2>;
		#size-cells = <2>;
		ranges;

		memory@85800000 {
			reg = <0x0 0x85800000 0x0 0x800000>;
			no-map;
		};

		smem_mem: smem-mem@86000000 {
			reg = <0x0 0x86000000 0x0 0x200000>;
			no-map;
		};

		memory@86200000 {
			reg = <0x0 0x86200000 0x0 0x2d00000>;
			no-map;
		};

		rmtfs {
			compatible = "qcom,rmtfs-mem";

			size = <0x0 0x200000>;
			alloc-ranges = <0x0 0xa0000000 0x0 0x2000000>;
			no-map;

			qcom,client-id = <1>;
			qcom,vmid = <15>;
		};
	};

	clocks {
		xo: xo-board {
			compatible = "fixed-clock";
			#clock-cells = <0>;
			clock-frequency = <19200000>;
			clock-output-names = "xo_board";
		};

		sleep_clk {
			compatible = "fixed-clock";
			#clock-cells = <0>;
			clock-frequency = <32764>;
		};
	};

	cpus {
		#address-cells = <2>;
		#size-cells = <0>;

		CPU0: cpu@0 {
			device_type = "cpu";
			compatible = "arm,armv8";
			reg = <0x0 0x0>;
			enable-method = "psci";
			next-level-cache = <&L2_0>;
			L2_0: l2-cache {
				compatible = "arm,arch-cache";
				cache-level = <2>;
			};
			L1_I_0: l1-icache {
				compatible = "arm,arch-cache";
			};
			L1_D_0: l1-dcache {
				compatible = "arm,arch-cache";
			};
		};

		CPU1: cpu@1 {
			device_type = "cpu";
			compatible = "arm,armv8";
			reg = <0x0 0x1>;
			enable-method = "psci";
			next-level-cache = <&L2_0>;
			L1_I_1: l1-icache {
				compatible = "arm,arch-cache";
			};
			L1_D_1: l1-dcache {
				compatible = "arm,arch-cache";
			};
		};

		CPU2: cpu@2 {
			device_type = "cpu";
			compatible = "arm,armv8";
			reg = <0x0 0x2>;
			enable-method = "psci";
			next-level-cache = <&L2_0>;
			L1_I_2: l1-icache {
				compatible = "arm,arch-cache";
			};
			L1_D_2: l1-dcache {
				compatible = "arm,arch-cache";
			};
		};

		CPU3: cpu@3 {
			device_type = "cpu";
			compatible = "arm,armv8";
			reg = <0x0 0x3>;
			enable-method = "psci";
			next-level-cache = <&L2_0>;
			L1_I_3: l1-icache {
				compatible = "arm,arch-cache";
			};
			L1_D_3: l1-dcache {
				compatible = "arm,arch-cache";
			};
		};

		CPU4: cpu@100 {
			device_type = "cpu";
			compatible = "arm,armv8";
			reg = <0x0 0x100>;
			enable-method = "psci";
			next-level-cache = <&L2_1>;
			L2_1: l2-cache {
				compatible = "arm,arch-cache";
				cache-level = <2>;
			};
			L1_I_100: l1-icache {
				compatible = "arm,arch-cache";
			};
			L1_D_100: l1-dcache {
				compatible = "arm,arch-cache";
			};
		};

		CPU5: cpu@101 {
			device_type = "cpu";
			compatible = "arm,armv8";
			reg = <0x0 0x101>;
			enable-method = "psci";
			next-level-cache = <&L2_1>;
			L1_I_101: l1-icache {
				compatible = "arm,arch-cache";
			};
			L1_D_101: l1-dcache {
				compatible = "arm,arch-cache";
			};
		};

		CPU6: cpu@102 {
			device_type = "cpu";
			compatible = "arm,armv8";
			reg = <0x0 0x102>;
			enable-method = "psci";
			next-level-cache = <&L2_1>;
			L1_I_102: l1-icache {
				compatible = "arm,arch-cache";
			};
			L1_D_102: l1-dcache {
				compatible = "arm,arch-cache";
			};
		};

		CPU7: cpu@103 {
			device_type = "cpu";
			compatible = "arm,armv8";
			reg = <0x0 0x103>;
			enable-method = "psci";
			next-level-cache = <&L2_1>;
			L1_I_103: l1-icache {
				compatible = "arm,arch-cache";
			};
			L1_D_103: l1-dcache {
				compatible = "arm,arch-cache";
			};
		};

		cpu-map {
			cluster0 {
				core0 {
					cpu = <&CPU0>;
				};

				core1 {
					cpu = <&CPU1>;
				};

				core2 {
					cpu = <&CPU2>;
				};

				core3 {
					cpu = <&CPU3>;
				};
			};

			cluster1 {
				core0 {
					cpu = <&CPU4>;
				};

				core1 {
					cpu = <&CPU5>;
				};

				core2 {
					cpu = <&CPU6>;
				};

				core3 {
					cpu = <&CPU7>;
				};
			};
		};
	};

	firmware {
		scm {
			compatible = "qcom,scm-msm8998", "qcom,scm";
		};
	};

	tcsr_mutex: hwlock {
		compatible = "qcom,tcsr-mutex";
		syscon = <&tcsr_mutex_regs 0 0x1000>;
		#hwlock-cells = <1>;
	};

	psci {
		compatible = "arm,psci-1.0";
		method = "smc";
	};

	rpm-glink {
		compatible = "qcom,glink-rpm";

		interrupts = <GIC_SPI 168 IRQ_TYPE_EDGE_RISING>;
		qcom,rpm-msg-ram = <&rpm_msg_ram>;
		mboxes = <&apcs_glb 0>;

		rpm_requests: rpm-requests {
			compatible = "qcom,rpm-msm8998";
			qcom,glink-channels = "rpm_requests";

			rpmcc: clock-controller {
				compatible = "qcom,rpmcc-msm8998", "qcom,rpmcc";
				#clock-cells = <1>;
			};
		};
	};

	smem {
		compatible = "qcom,smem";
		memory-region = <&smem_mem>;
		hwlocks = <&tcsr_mutex 3>;
	};

	smp2p-lpass {
		compatible = "qcom,smp2p";
		qcom,smem = <443>, <429>;

		interrupts = <GIC_SPI 158 IRQ_TYPE_EDGE_RISING>;

		mboxes = <&apcs_glb 10>;

		qcom,local-pid = <0>;
		qcom,remote-pid = <2>;

		adsp_smp2p_out: master-kernel {
			qcom,entry-name = "master-kernel";
			#qcom,smem-state-cells = <1>;
		};

		adsp_smp2p_in: slave-kernel {
			qcom,entry-name = "slave-kernel";

			interrupt-controller;
			#interrupt-cells = <2>;
		};
	};

	smp2p-mpss {
		compatible = "qcom,smp2p";
		qcom,smem = <435>, <428>;
		interrupts = <GIC_SPI 451 IRQ_TYPE_EDGE_RISING>;
		mboxes = <&apcs_glb 14>;
		qcom,local-pid = <0>;
		qcom,remote-pid = <1>;

		modem_smp2p_out: master-kernel {
			qcom,entry-name = "master-kernel";
			#qcom,smem-state-cells = <1>;
		};

		modem_smp2p_in: slave-kernel {
			qcom,entry-name = "slave-kernel";
			interrupt-controller;
			#interrupt-cells = <2>;
		};
	};

	smp2p-slpi {
		compatible = "qcom,smp2p";
		qcom,smem = <481>, <430>;
		interrupts = <GIC_SPI 178 IRQ_TYPE_EDGE_RISING>;
		mboxes = <&apcs_glb 26>;
		qcom,local-pid = <0>;
		qcom,remote-pid = <3>;

		slpi_smp2p_out: master-kernel {
			qcom,entry-name = "master-kernel";
			#qcom,smem-state-cells = <1>;
		};

		slpi_smp2p_in: slave-kernel {
			qcom,entry-name = "slave-kernel";
			interrupt-controller;
			#interrupt-cells = <2>;
		};
	};

	thermal-zones {
		cpu0-thermal {
			polling-delay-passive = <250>;
			polling-delay = <1000>;

			thermal-sensors = <&tsens0 1>;

			trips {
				cpu0_alert0: trip-point@0 {
					temperature = <75000>;
					hysteresis = <2000>;
					type = "passive";
				};

				cpu0_crit: cpu_crit {
					temperature = <110000>;
					hysteresis = <2000>;
					type = "critical";
				};
			};
		};

		cpu1-thermal {
			polling-delay-passive = <250>;
			polling-delay = <1000>;

			thermal-sensors = <&tsens0 2>;

			trips {
				cpu1_alert0: trip-point@0 {
					temperature = <75000>;
					hysteresis = <2000>;
					type = "passive";
				};

				cpu1_crit: cpu_crit {
					temperature = <110000>;
					hysteresis = <2000>;
					type = "critical";
				};
			};
		};

		cpu2-thermal {
			polling-delay-passive = <250>;
			polling-delay = <1000>;

			thermal-sensors = <&tsens0 3>;

			trips {
				cpu2_alert0: trip-point@0 {
					temperature = <75000>;
					hysteresis = <2000>;
					type = "passive";
				};

				cpu2_crit: cpu_crit {
					temperature = <110000>;
					hysteresis = <2000>;
					type = "critical";
				};
			};
		};

		cpu3-thermal {
			polling-delay-passive = <250>;
			polling-delay = <1000>;

			thermal-sensors = <&tsens0 4>;

			trips {
				cpu3_alert0: trip-point@0 {
					temperature = <75000>;
					hysteresis = <2000>;
					type = "passive";
				};

				cpu3_crit: cpu_crit {
					temperature = <110000>;
					hysteresis = <2000>;
					type = "critical";
				};
			};
		};

		cpu4-thermal {
			polling-delay-passive = <250>;
			polling-delay = <1000>;

			thermal-sensors = <&tsens0 7>;

			trips {
				cpu4_alert0: trip-point@0 {
					temperature = <75000>;
					hysteresis = <2000>;
					type = "passive";
				};

				cpu4_crit: cpu_crit {
					temperature = <110000>;
					hysteresis = <2000>;
					type = "critical";
				};
			};
		};

		cpu5-thermal {
			polling-delay-passive = <250>;
			polling-delay = <1000>;

			thermal-sensors = <&tsens0 8>;

			trips {
				cpu5_alert0: trip-point@0 {
					temperature = <75000>;
					hysteresis = <2000>;
					type = "passive";
				};

				cpu5_crit: cpu_crit {
					temperature = <110000>;
					hysteresis = <2000>;
					type = "critical";
				};
			};
		};

		cpu6-thermal {
			polling-delay-passive = <250>;
			polling-delay = <1000>;

			thermal-sensors = <&tsens0 9>;

			trips {
				cpu6_alert0: trip-point@0 {
					temperature = <75000>;
					hysteresis = <2000>;
					type = "passive";
				};

				cpu6_crit: cpu_crit {
					temperature = <110000>;
					hysteresis = <2000>;
					type = "critical";
				};
			};
		};

		cpu7-thermal {
			polling-delay-passive = <250>;
			polling-delay = <1000>;

			thermal-sensors = <&tsens0 10>;

			trips {
				cpu7_alert0: trip-point@0 {
					temperature = <75000>;
					hysteresis = <2000>;
					type = "passive";
				};

				cpu7_crit: cpu_crit {
					temperature = <110000>;
					hysteresis = <2000>;
					type = "critical";
				};
			};
		};

		gpu-thermal-bottom {
			polling-delay-passive = <250>;
			polling-delay = <1000>;

			thermal-sensors = <&tsens0 12>;

			trips {
				gpu1_alert0: trip-point@0 {
					temperature = <90000>;
					hysteresis = <2000>;
					type = "hot";
				};
			};
		};

		gpu-thermal-top {
			polling-delay-passive = <250>;
			polling-delay = <1000>;

			thermal-sensors = <&tsens0 13>;

			trips {
				gpu2_alert0: trip-point@0 {
					temperature = <90000>;
					hysteresis = <2000>;
					type = "hot";
				};
			};
		};

		clust0-mhm-thermal {
			polling-delay-passive = <250>;
			polling-delay = <1000>;

			thermal-sensors = <&tsens0 5>;

			trips {
				cluster0_mhm_alert0: trip-point@0 {
					temperature = <90000>;
					hysteresis = <2000>;
					type = "hot";
				};
			};
		};

		clust1-mhm-thermal {
			polling-delay-passive = <250>;
			polling-delay = <1000>;

			thermal-sensors = <&tsens0 6>;

			trips {
				cluster1_mhm_alert0: trip-point@0 {
					temperature = <90000>;
					hysteresis = <2000>;
					type = "hot";
				};
			};
		};

		cluster1-l2-thermal {
			polling-delay-passive = <250>;
			polling-delay = <1000>;

			thermal-sensors = <&tsens0 11>;

			trips {
				cluster1_l2_alert0: trip-point@0 {
					temperature = <90000>;
					hysteresis = <2000>;
					type = "hot";
				};
			};
		};

		modem-thermal {
			polling-delay-passive = <250>;
			polling-delay = <1000>;

			thermal-sensors = <&tsens1 1>;

			trips {
				modem_alert0: trip-point@0 {
					temperature = <90000>;
					hysteresis = <2000>;
					type = "hot";
				};
			};
		};

		mem-thermal {
			polling-delay-passive = <250>;
			polling-delay = <1000>;

			thermal-sensors = <&tsens1 2>;

			trips {
				mem_alert0: trip-point@0 {
					temperature = <90000>;
					hysteresis = <2000>;
					type = "hot";
				};
			};
		};

		wlan-thermal {
			polling-delay-passive = <250>;
			polling-delay = <1000>;

			thermal-sensors = <&tsens1 3>;

			trips {
				wlan_alert0: trip-point@0 {
					temperature = <90000>;
					hysteresis = <2000>;
					type = "hot";
				};
			};
		};

		q6-dsp-thermal {
			polling-delay-passive = <250>;
			polling-delay = <1000>;

			thermal-sensors = <&tsens1 4>;

			trips {
				q6_dsp_alert0: trip-point@0 {
					temperature = <90000>;
					hysteresis = <2000>;
					type = "hot";
				};
			};
		};

		camera-thermal {
			polling-delay-passive = <250>;
			polling-delay = <1000>;

			thermal-sensors = <&tsens1 5>;

			trips {
				camera_alert0: trip-point@0 {
					temperature = <90000>;
					hysteresis = <2000>;
					type = "hot";
				};
			};
		};

		multimedia-thermal {
			polling-delay-passive = <250>;
			polling-delay = <1000>;

			thermal-sensors = <&tsens1 6>;

			trips {
				multimedia_alert0: trip-point@0 {
					temperature = <90000>;
					hysteresis = <2000>;
					type = "hot";
				};
			};
		};
	};

	timer {
		compatible = "arm,armv8-timer";
		interrupts = <GIC_PPI 1 IRQ_TYPE_LEVEL_LOW>,
			     <GIC_PPI 2 IRQ_TYPE_LEVEL_LOW>,
			     <GIC_PPI 3 IRQ_TYPE_LEVEL_LOW>,
			     <GIC_PPI 0 IRQ_TYPE_LEVEL_LOW>;
	};

	soc: soc {
		#address-cells = <1>;
		#size-cells = <1>;
		ranges = <0 0 0 0xffffffff>;
		compatible = "simple-bus";

		rpm_msg_ram: memory@68000 {
			compatible = "qcom,rpm-msg-ram";
			reg = <0x778000 0x7000>;
		};

		qfprom: qfprom@780000 {
			compatible = "qcom,qfprom";
			reg = <0x780000 0x621c>;
			#address-cells = <1>;
			#size-cells = <1>;

			qusb2_hstx_trim: hstx-trim@423a {
				reg = <0x423a 0x1>;
				bits = <0 4>;
			};
		};

		gcc: clock-controller@100000 {
			compatible = "qcom,gcc-msm8998";
			#clock-cells = <1>;
			#reset-cells = <1>;
			#power-domain-cells = <1>;
			reg = <0x100000 0xb0000>;
		};

		tlmm: pinctrl@3400000 {
			compatible = "qcom,msm8998-pinctrl";
			reg = <0x3400000 0xc00000>;
			interrupts = <GIC_SPI 208 IRQ_TYPE_LEVEL_HIGH>;
			gpio-controller;
			#gpio-cells = <0x2>;
			interrupt-controller;
			#interrupt-cells = <0x2>;
		};

		spmi_bus: spmi@800f000 {
			compatible = "qcom,spmi-pmic-arb";
			reg =	<0x800f000 0x1000>,
				<0x8400000 0x1000000>,
				<0x9400000 0x1000000>,
				<0xa400000 0x220000>,
				<0x800a000 0x3000>;
			reg-names = "core", "chnls", "obsrvr", "intr", "cnfg";
			interrupt-names = "periph_irq";
			interrupts = <GIC_SPI 326 IRQ_TYPE_LEVEL_HIGH>;
			qcom,ee = <0>;
			qcom,channel = <0>;
			#address-cells = <2>;
			#size-cells = <0>;
			interrupt-controller;
			#interrupt-cells = <4>;
			cell-index = <0>;
		};

		tsens0: thermal@10ab000 {
			compatible = "qcom,msm8998-tsens", "qcom,tsens-v2";
			reg = <0x10ab000 0x1000>, /* TM */
			      <0x10aa000 0x1000>; /* SROT */

			#qcom,sensors = <14>;
			#thermal-sensor-cells = <1>;
		};

		tsens1: thermal@10ae000 {
			compatible = "qcom,msm8998-tsens", "qcom,tsens-v2";
			reg = <0x10ae000 0x1000>, /* TM */
			      <0x10ad000 0x1000>; /* SROT */

			#qcom,sensors = <8>;
			#thermal-sensor-cells = <1>;
		};

		tcsr_mutex_regs: syscon@1f40000 {
			compatible = "syscon";
			reg = <0x1f40000 0x20000>;
		};

		apcs_glb: mailbox@9820000 {
			compatible = "qcom,msm8998-apcs-hmss-global";
			reg = <0x17911000 0x1000>;

			#mbox-cells = <1>;
		};

		usb3: usb@a8f8800 {
			compatible = "qcom,msm8998-dwc3", "qcom,dwc3";
			reg = <0x0a8f8800 0x400>;
			status = "disabled";
			#address-cells = <1>;
			#size-cells = <1>;
			ranges;

			clocks = <&gcc GCC_CFG_NOC_USB3_AXI_CLK>,
				 <&gcc GCC_USB30_MASTER_CLK>,
				 <&gcc GCC_AGGRE1_USB3_AXI_CLK>,
				 <&gcc GCC_USB30_MOCK_UTMI_CLK>,
				 <&gcc GCC_USB30_SLEEP_CLK>;
			clock-names = "cfg_noc", "core", "iface", "mock_utmi",
				      "sleep";

			assigned-clocks = <&gcc GCC_USB30_MOCK_UTMI_CLK>,
					  <&gcc GCC_USB30_MASTER_CLK>;
			assigned-clock-rates = <19200000>, <120000000>;

			interrupts = <GIC_SPI 347 IRQ_TYPE_LEVEL_HIGH>,
				     <GIC_SPI 243 IRQ_TYPE_LEVEL_HIGH>;
			interrupt-names = "hs_phy_irq", "ss_phy_irq";

			power-domains = <&gcc USB_30_GDSC>;

			resets = <&gcc GCC_USB_30_BCR>;

			usb3_dwc3: dwc3@a800000 {
				compatible = "snps,dwc3";
				reg = <0x0a800000 0xcd00>;
				interrupts = <GIC_SPI 131 IRQ_TYPE_LEVEL_HIGH>;
				snps,dis_u2_susphy_quirk;
				snps,dis_enblslpm_quirk;
				phys = <&qusb2phy>, <&usb1_ssphy>;
				phy-names = "usb2-phy", "usb3-phy";
				snps,has-lpm-erratum;
				snps,hird-threshold = /bits/ 8 <0x10>;
			};
		};

		usb3phy: phy@c010000 {
			compatible = "qcom,msm8998-qmp-usb3-phy";
			reg = <0x0c010000 0x18c>;
			status = "disabled";
			#clock-cells = <1>;
			#address-cells = <1>;
			#size-cells = <1>;
			ranges;

			clocks = <&gcc GCC_USB3_PHY_AUX_CLK>,
				 <&gcc GCC_USB_PHY_CFG_AHB2PHY_CLK>,
				 <&gcc GCC_USB3_CLKREF_CLK>;
			clock-names = "aux", "cfg_ahb", "ref";

			resets = <&gcc GCC_USB3_PHY_BCR>,
				 <&gcc GCC_USB3PHY_PHY_BCR>;
			reset-names = "phy", "common";

			usb1_ssphy: lane@c010200 {
				reg = <0xc010200 0x128>,
				      <0xc010400 0x200>,
				      <0xc010c00 0x20c>,
				      <0xc010600 0x128>,
				      <0xc010800 0x200>;
				#phy-cells = <0>;
				clocks = <&gcc GCC_USB3_PHY_PIPE_CLK>;
				clock-names = "pipe0";
				clock-output-names = "usb3_phy_pipe_clk_src";
			};
		};

		qusb2phy: phy@c012000 {
			compatible = "qcom,msm8998-qusb2-phy";
			reg = <0x0c012000 0x2a8>;
			status = "disabled";
			#phy-cells = <0>;

			clocks = <&gcc GCC_USB_PHY_CFG_AHB2PHY_CLK>,
				 <&gcc GCC_RX1_USB2_CLKREF_CLK>;
			clock-names = "cfg_ahb", "ref";

			resets = <&gcc GCC_QUSB2PHY_PRIM_BCR>;

			nvmem-cells = <&qusb2_hstx_trim>;
		};

		sdhc2: sdhci@c0a4900 {
			compatible = "qcom,sdhci-msm-v4";
			reg = <0xc0a4900 0x314>, <0xc0a4000 0x800>;
			reg-names = "hc_mem", "core_mem";

			interrupts = <GIC_SPI 125 IRQ_TYPE_LEVEL_HIGH>,
				     <GIC_SPI 221 IRQ_TYPE_LEVEL_HIGH>;
			interrupt-names = "hc_irq", "pwr_irq";

			clock-names = "iface", "core", "xo";
			clocks = <&gcc GCC_SDCC2_AHB_CLK>,
				 <&gcc GCC_SDCC2_APPS_CLK>,
				 <&xo>;
			bus-width = <4>;
			status = "disabled";
		};

		blsp1_i2c1: i2c@c175000 {
			compatible = "qcom,i2c-qup-v2.2.1";
			reg = <0x0c175000 0x600>;
			interrupts = <GIC_SPI 95 IRQ_TYPE_LEVEL_HIGH>;

			clocks = <&gcc GCC_BLSP1_QUP1_I2C_APPS_CLK>,
				 <&gcc GCC_BLSP1_AHB_CLK>;
			clock-names = "core", "iface";
			clock-frequency = <400000>;

			status = "disabled";
			#address-cells = <1>;
			#size-cells = <0>;
		};

		blsp1_i2c2: i2c@c176000 {
			compatible = "qcom,i2c-qup-v2.2.1";
			reg = <0x0c176000 0x600>;
			interrupts = <GIC_SPI 96 IRQ_TYPE_LEVEL_HIGH>;

			clocks = <&gcc GCC_BLSP1_QUP2_I2C_APPS_CLK>,
				 <&gcc GCC_BLSP1_AHB_CLK>;
			clock-names = "core", "iface";
			clock-frequency = <400000>;

			status = "disabled";
			#address-cells = <1>;
			#size-cells = <0>;
		};

		blsp1_i2c3: i2c@c177000 {
			compatible = "qcom,i2c-qup-v2.2.1";
			reg = <0x0c177000 0x600>;
			interrupts = <GIC_SPI 97 IRQ_TYPE_LEVEL_HIGH>;

			clocks = <&gcc GCC_BLSP1_QUP3_I2C_APPS_CLK>,
				 <&gcc GCC_BLSP1_AHB_CLK>;
			clock-names = "core", "iface";
			clock-frequency = <400000>;

			status = "disabled";
			#address-cells = <1>;
			#size-cells = <0>;
		};

		blsp1_i2c4: i2c@c178000 {
			compatible = "qcom,i2c-qup-v2.2.1";
			reg = <0x0c178000 0x600>;
			interrupts = <GIC_SPI 98 IRQ_TYPE_LEVEL_HIGH>;

			clocks = <&gcc GCC_BLSP1_QUP4_I2C_APPS_CLK>,
				 <&gcc GCC_BLSP1_AHB_CLK>;
			clock-names = "core", "iface";
			clock-frequency = <400000>;

			status = "disabled";
			#address-cells = <1>;
			#size-cells = <0>;
		};

		blsp1_i2c5: i2c@c179000 {
			compatible = "qcom,i2c-qup-v2.2.1";
			reg = <0x0c179000 0x600>;
			interrupts = <GIC_SPI 99 IRQ_TYPE_LEVEL_HIGH>;

			clocks = <&gcc GCC_BLSP1_QUP5_I2C_APPS_CLK>,
				 <&gcc GCC_BLSP1_AHB_CLK>;
			clock-names = "core", "iface";
			clock-frequency = <400000>;

			status = "disabled";
			#address-cells = <1>;
			#size-cells = <0>;
		};

		blsp1_i2c6: i2c@c17a000 {
			compatible = "qcom,i2c-qup-v2.2.1";
			reg = <0x0c17a000 0x600>;
			interrupts = <GIC_SPI 100 IRQ_TYPE_LEVEL_HIGH>;

			clocks = <&gcc GCC_BLSP1_QUP6_I2C_APPS_CLK>,
				 <&gcc GCC_BLSP1_AHB_CLK>;
			clock-names = "core", "iface";
			clock-frequency = <400000>;

			status = "disabled";
			#address-cells = <1>;
			#size-cells = <0>;
		};

		blsp2_i2c0: i2c@c1b5000 {
			compatible = "qcom,i2c-qup-v2.2.1";
			reg = <0x0c1b5000 0x600>;
			interrupts = <GIC_SPI 101 IRQ_TYPE_LEVEL_HIGH>;

			clocks = <&gcc GCC_BLSP2_QUP1_I2C_APPS_CLK>,
				 <&gcc GCC_BLSP2_AHB_CLK>;
			clock-names = "core", "iface";
			clock-frequency = <400000>;

			status = "disabled";
			#address-cells = <1>;
			#size-cells = <0>;
		};

		blsp2_i2c1: i2c@c1b6000 {
			compatible = "qcom,i2c-qup-v2.2.1";
			reg = <0x0c1b6000 0x600>;
			interrupts = <GIC_SPI 102 IRQ_TYPE_LEVEL_HIGH>;

			clocks = <&gcc GCC_BLSP2_QUP2_I2C_APPS_CLK>,
				 <&gcc GCC_BLSP2_AHB_CLK>;
			clock-names = "core", "iface";
			clock-frequency = <400000>;

			status = "disabled";
			#address-cells = <1>;
			#size-cells = <0>;
		};

		blsp2_i2c2: i2c@c1b7000 {
			compatible = "qcom,i2c-qup-v2.2.1";
			reg = <0x0c1b7000 0x600>;
			interrupts = <GIC_SPI 103 IRQ_TYPE_LEVEL_HIGH>;

			clocks = <&gcc GCC_BLSP2_QUP3_I2C_APPS_CLK>,
				 <&gcc GCC_BLSP2_AHB_CLK>;
			clock-names = "core", "iface";
			clock-frequency = <400000>;

			status = "disabled";
			#address-cells = <1>;
			#size-cells = <0>;
		};

		blsp2_i2c3: i2c@c1b8000 {
			compatible = "qcom,i2c-qup-v2.2.1";
			reg = <0x0c1b8000 0x600>;
			interrupts = <GIC_SPI 104 IRQ_TYPE_LEVEL_HIGH>;

			clocks = <&gcc GCC_BLSP2_QUP4_I2C_APPS_CLK>,
				 <&gcc GCC_BLSP2_AHB_CLK>;
			clock-names = "core", "iface";
			clock-frequency = <400000>;

			status = "disabled";
			#address-cells = <1>;
			#size-cells = <0>;
		};

		blsp2_i2c4: i2c@c1b9000 {
			compatible = "qcom,i2c-qup-v2.2.1";
			reg = <0x0c1b9000 0x600>;
			interrupts = <GIC_SPI 105 IRQ_TYPE_LEVEL_HIGH>;

			clocks = <&gcc GCC_BLSP2_QUP5_I2C_APPS_CLK>,
				 <&gcc GCC_BLSP2_AHB_CLK>;
			clock-names = "core", "iface";
			clock-frequency = <400000>;

			status = "disabled";
			#address-cells = <1>;
			#size-cells = <0>;
		};

		blsp2_i2c5: i2c@c1ba000 {
			compatible = "qcom,i2c-qup-v2.2.1";
<<<<<<< HEAD
			reg = <0x0c175000 0x600>;
=======
			reg = <0x0c1ba000 0x600>;
>>>>>>> 0ecfebd2
			interrupts = <GIC_SPI 106 IRQ_TYPE_LEVEL_HIGH>;

			clocks = <&gcc GCC_BLSP2_QUP6_I2C_APPS_CLK>,
				 <&gcc GCC_BLSP2_AHB_CLK>;
			clock-names = "core", "iface";
			clock-frequency = <400000>;

			status = "disabled";
			#address-cells = <1>;
			#size-cells = <0>;
		};

		blsp2_uart1: serial@c1b0000 {
			compatible = "qcom,msm-uartdm-v1.4", "qcom,msm-uartdm";
			reg = <0xc1b0000 0x1000>;
			interrupts = <GIC_SPI 114 IRQ_TYPE_LEVEL_HIGH>;
			clocks = <&gcc GCC_BLSP2_UART2_APPS_CLK>,
				 <&gcc GCC_BLSP2_AHB_CLK>;
			clock-names = "core", "iface";
			status = "disabled";
		};

		timer@17920000 {
			#address-cells = <1>;
			#size-cells = <1>;
			ranges;
			compatible = "arm,armv7-timer-mem";
			reg = <0x17920000 0x1000>;

			frame@17921000 {
				frame-number = <0>;
				interrupts = <GIC_SPI 8 IRQ_TYPE_LEVEL_HIGH>,
					     <GIC_SPI 7 IRQ_TYPE_LEVEL_HIGH>;
				reg = <0x17921000 0x1000>,
				      <0x17922000 0x1000>;
			};

			frame@17923000 {
				frame-number = <1>;
				interrupts = <GIC_SPI 9 IRQ_TYPE_LEVEL_HIGH>;
				reg = <0x17923000 0x1000>;
				status = "disabled";
			};

			frame@17924000 {
				frame-number = <2>;
				interrupts = <GIC_SPI 10 IRQ_TYPE_LEVEL_HIGH>;
				reg = <0x17924000 0x1000>;
				status = "disabled";
			};

			frame@17925000 {
				frame-number = <3>;
				interrupts = <GIC_SPI 11 IRQ_TYPE_LEVEL_HIGH>;
				reg = <0x17925000 0x1000>;
				status = "disabled";
			};

			frame@17926000 {
				frame-number = <4>;
				interrupts = <GIC_SPI 12 IRQ_TYPE_LEVEL_HIGH>;
				reg = <0x17926000 0x1000>;
				status = "disabled";
			};

			frame@17927000 {
				frame-number = <5>;
				interrupts = <GIC_SPI 13 IRQ_TYPE_LEVEL_HIGH>;
				reg = <0x17927000 0x1000>;
				status = "disabled";
			};

			frame@17928000 {
				frame-number = <6>;
				interrupts = <GIC_SPI 14 IRQ_TYPE_LEVEL_HIGH>;
				reg = <0x17928000 0x1000>;
				status = "disabled";
			};
		};

		intc: interrupt-controller@17a00000 {
			compatible = "arm,gic-v3";
			reg = <0x17a00000 0x10000>,       /* GICD */
			      <0x17b00000 0x100000>;      /* GICR * 8 */
			#interrupt-cells = <3>;
			#address-cells = <1>;
			#size-cells = <1>;
			ranges;
			interrupt-controller;
			#redistributor-regions = <1>;
			redistributor-stride = <0x0 0x20000>;
			interrupts = <GIC_PPI 9 IRQ_TYPE_LEVEL_HIGH>;
		};

		ufshc: ufshc@1da4000 {
			compatible = "qcom,msm8998-ufshc", "qcom,ufshc", "jedec,ufs-2.0";
			reg = <0x01da4000 0x2500>;
			interrupts = <GIC_SPI 265 IRQ_TYPE_LEVEL_HIGH>;
			phys = <&ufsphy_lanes>;
			phy-names = "ufsphy";
			lanes-per-direction = <2>;
			power-domains = <&gcc UFS_GDSC>;
			#reset-cells = <1>;

			clock-names =
				"core_clk",
				"bus_aggr_clk",
				"iface_clk",
				"core_clk_unipro",
				"ref_clk",
				"tx_lane0_sync_clk",
				"rx_lane0_sync_clk",
				"rx_lane1_sync_clk";
			clocks =
				<&gcc GCC_UFS_AXI_CLK>,
				<&gcc GCC_AGGRE1_UFS_AXI_CLK>,
				<&gcc GCC_UFS_AHB_CLK>,
				<&gcc GCC_UFS_UNIPRO_CORE_CLK>,
				<&rpmcc RPM_SMD_LN_BB_CLK1>,
				<&gcc GCC_UFS_TX_SYMBOL_0_CLK>,
				<&gcc GCC_UFS_RX_SYMBOL_0_CLK>,
				<&gcc GCC_UFS_RX_SYMBOL_1_CLK>;
			freq-table-hz =
				<50000000 200000000>,
				<0 0>,
				<0 0>,
				<37500000 150000000>,
				<0 0>,
				<0 0>,
				<0 0>,
				<0 0>;

			resets = <&gcc GCC_UFS_BCR>;
			reset-names = "rst";
		};

		ufsphy: phy@1da7000 {
			compatible = "qcom,msm8998-qmp-ufs-phy";
			reg = <0x01da7000 0x18c>;
			#address-cells = <1>;
			#size-cells = <1>;
			ranges;

			clock-names =
				"ref",
				"ref_aux";
			clocks =
				<&gcc GCC_UFS_CLKREF_CLK>,
				<&gcc GCC_UFS_PHY_AUX_CLK>;

			reset-names = "ufsphy";
			resets = <&ufshc 0>;

			ufsphy_lanes: lanes@1da7400 {
				reg = <0x01da7400 0x128>,
				      <0x01da7600 0x1fc>,
				      <0x01da7c00 0x1dc>,
				      <0x01da7800 0x128>,
				      <0x01da7a00 0x1fc>;
				#phy-cells = <0>;
			};
		};
	};
};

#include "msm8998-pins.dtsi"<|MERGE_RESOLUTION|>--- conflicted
+++ resolved
@@ -1041,11 +1041,7 @@
 
 		blsp2_i2c5: i2c@c1ba000 {
 			compatible = "qcom,i2c-qup-v2.2.1";
-<<<<<<< HEAD
-			reg = <0x0c175000 0x600>;
-=======
 			reg = <0x0c1ba000 0x600>;
->>>>>>> 0ecfebd2
 			interrupts = <GIC_SPI 106 IRQ_TYPE_LEVEL_HIGH>;
 
 			clocks = <&gcc GCC_BLSP2_QUP6_I2C_APPS_CLK>,
