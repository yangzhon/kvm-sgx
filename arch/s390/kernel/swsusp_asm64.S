/*
 * S390 64-bit swsusp implementation
 *
 * Copyright IBM Corp. 2009
 *
 * Author(s): Hans-Joachim Picht <hans@linux.vnet.ibm.com>
 *	      Michael Holzheu <holzheu@linux.vnet.ibm.com>
 */

#include <asm/page.h>
#include <asm/ptrace.h>
#include <asm/thread_info.h>
#include <asm/asm-offsets.h>

/*
 * Save register context in absolute 0 lowcore and call swsusp_save() to
 * create in-memory kernel image. The context is saved in the designated
 * "store status" memory locations (see POP).
 * We return from this function twice. The first time during the suspend to
 * disk process. The second time via the swsusp_arch_resume() function
 * (see below) in the resume process.
 * This function runs with disabled interrupts.
 */
	.section .text
	.align	4
	.globl swsusp_arch_suspend
swsusp_arch_suspend:
	stmg	%r6,%r15,__SF_GPRS(%r15)
	lgr	%r1,%r15
	aghi	%r15,-STACK_FRAME_OVERHEAD
	stg	%r1,__SF_BACKCHAIN(%r15)

	/* Deactivate DAT */
	stnsm	__SF_EMPTY(%r15),0xfb

	/* Store prefix register on stack */
	stpx	__SF_EMPTY(%r15)

	/* Save prefix register contents for lowcore */
	llgf	%r4,__SF_EMPTY(%r15)

	/* Get pointer to save area */
	lghi	%r1,0x1000

	/* Save CPU address */
	stap	__LC_CPU_ADDRESS(%r0)

	/* Store registers */
	mvc	0x318(4,%r1),__SF_EMPTY(%r15)	/* move prefix to lowcore */
	stfpc	0x31c(%r1)			/* store fpu control */
	std	0,0x200(%r1)			/* store f0 */
	std	1,0x208(%r1)			/* store f1 */
	std	2,0x210(%r1)			/* store f2 */
	std	3,0x218(%r1)			/* store f3 */
	std	4,0x220(%r1)			/* store f4 */
	std	5,0x228(%r1)			/* store f5 */
	std	6,0x230(%r1)			/* store f6 */
	std	7,0x238(%r1)			/* store f7 */
	std	8,0x240(%r1)			/* store f8 */
	std	9,0x248(%r1)			/* store f9 */
	std	10,0x250(%r1)			/* store f10 */
	std	11,0x258(%r1)			/* store f11 */
	std	12,0x260(%r1)			/* store f12 */
	std	13,0x268(%r1)			/* store f13 */
	std	14,0x270(%r1)			/* store f14 */
	std	15,0x278(%r1)			/* store f15 */
	stam	%a0,%a15,0x340(%r1)		/* store access registers */
	stctg	%c0,%c15,0x380(%r1)		/* store control registers */
	stmg	%r0,%r15,0x280(%r1)		/* store general registers */

	stpt	0x328(%r1)			/* store timer */
	stck	__SF_EMPTY(%r15)		/* store clock */
	stckc	0x330(%r1)			/* store clock comparator */

	/* Update cputime accounting before going to sleep */
	lg	%r0,__LC_LAST_UPDATE_TIMER
	slg	%r0,0x328(%r1)
	alg	%r0,__LC_SYSTEM_TIMER
	stg	%r0,__LC_SYSTEM_TIMER
	mvc	__LC_LAST_UPDATE_TIMER(8),0x328(%r1)
	lg	%r0,__LC_LAST_UPDATE_CLOCK
	slg	%r0,__SF_EMPTY(%r15)
	alg	%r0,__LC_STEAL_TIMER
	stg	%r0,__LC_STEAL_TIMER
	mvc	__LC_LAST_UPDATE_CLOCK(8),__SF_EMPTY(%r15)

	/* Activate DAT */
	stosm	__SF_EMPTY(%r15),0x04

	/* Set prefix page to zero */
	xc	__SF_EMPTY(4,%r15),__SF_EMPTY(%r15)
	spx	__SF_EMPTY(%r15)

	lghi	%r2,0
	lghi	%r3,2*PAGE_SIZE
	lghi	%r5,2*PAGE_SIZE
1:	mvcle	%r2,%r4,0
	jo	1b

	/* Save image */
	brasl	%r14,swsusp_save

	/* Restore prefix register and return */
	lghi	%r1,0x1000
	spx	0x318(%r1)
	lmg	%r6,%r15,STACK_FRAME_OVERHEAD + __SF_GPRS(%r15)
	lghi	%r2,0
	br	%r14

/*
 * Restore saved memory image to correct place and restore register context.
 * Then we return to the function that called swsusp_arch_suspend().
 * swsusp_arch_resume() runs with disabled interrupts.
 */
	.globl swsusp_arch_resume
swsusp_arch_resume:
	stmg	%r6,%r15,__SF_GPRS(%r15)
	lgr	%r1,%r15
	aghi	%r15,-STACK_FRAME_OVERHEAD
	stg	%r1,__SF_BACKCHAIN(%r15)

	/* Make all free pages stable */
	lghi	%r2,1
	brasl	%r14,arch_set_page_states

	/* Deactivate DAT */
	stnsm	__SF_EMPTY(%r15),0xfb

	/* Set prefix page to zero */
	xc	__SF_EMPTY(4,%r15),__SF_EMPTY(%r15)
	spx	__SF_EMPTY(%r15)

	/* Restore saved image */
	larl	%r1,restore_pblist
	lg	%r1,0(%r1)
	ltgr	%r1,%r1
	jz	2f
0:
	lg	%r2,8(%r1)
	lg	%r4,0(%r1)
	lghi	%r3,PAGE_SIZE
	lghi	%r5,PAGE_SIZE
1:
	mvcle	%r2,%r4,0
	jo	1b
	lg	%r1,16(%r1)
	ltgr	%r1,%r1
	jnz	0b
2:
	ptlb				/* flush tlb */

	/* Reset System */
	larl	%r1,restart_entry
	larl	%r2,.Lrestart_diag308_psw
	og	%r1,0(%r2)
	stg	%r1,0(%r0)
	larl	%r1,.Lnew_pgm_check_psw
	epsw	%r2,%r3
	stm	%r2,%r3,0(%r1)
	mvc	__LC_PGM_NEW_PSW(16,%r0),0(%r1)
	lghi	%r0,0
	diag	%r0,%r0,0x308
restart_entry:
	lhi	%r1,1
	sigp	%r1,%r0,0x12
	sam64
	larl	%r1,.Lnew_pgm_check_psw
	lpswe	0(%r1)
pgm_check_entry:

	/* Switch to original suspend CPU */
	larl	%r1,.Lresume_cpu		/* Resume CPU address: r2 */
	stap	0(%r1)
	llgh	%r2,0(%r1)
	llgh	%r1,__LC_CPU_ADDRESS(%r0)	/* Suspend CPU address: r1 */
	cgr	%r1,%r2
	je	restore_registers		/* r1 = r2 -> nothing to do */
	larl	%r4,.Lrestart_suspend_psw	/* Set new restart PSW */
	mvc	__LC_RESTART_PSW(16,%r0),0(%r4)
3:
	sigp	%r9,%r1,__SIGP_INITIAL_CPU_RESET
	brc	8,4f	/* accepted */
	brc	2,3b	/* busy, try again */

	/* Suspend CPU not available -> panic */
	larl	%r15,init_thread_union
	ahi	%r15,1<<(PAGE_SHIFT+THREAD_ORDER)
	larl	%r2,.Lpanic_string
	larl	%r3,_sclp_print_early
	lghi	%r1,0
	sam31
	sigp	%r1,%r0,0x12
	basr	%r14,%r3
	larl	%r3,.Ldisabled_wait_31
	lpsw	0(%r3)
4:
	/* Switch to suspend CPU */
	sigp	%r9,%r1,__SIGP_RESTART	/* start suspend CPU */
	brc	2,4b			/* busy, try again */
5:
	sigp	%r9,%r2,__SIGP_STOP	/* stop resume (current) CPU */
<<<<<<< HEAD
=======
	brc	2,5b			/* busy, try again */
>>>>>>> 22763c5c
6:	j	6b

restart_suspend:
	larl	%r1,.Lresume_cpu
	llgh	%r2,0(%r1)
7:
	sigp	%r9,%r2,__SIGP_SENSE	/* Wait for resume CPU */
<<<<<<< HEAD
=======
	brc	8,7b			/* accepted, status 0, still running */
>>>>>>> 22763c5c
	brc	2,7b			/* busy, try again */
	tmll	%r9,0x40		/* Test if resume CPU is stopped */
	jz	7b

restore_registers:
	/* Restore registers */
	lghi	%r13,0x1000		/* %r1 = pointer to save area */

	/* Ignore time spent in suspended state. */
	llgf	%r1,0x318(%r13)
	stck	__LC_LAST_UPDATE_CLOCK(%r1)
	spt	0x328(%r13)		/* reprogram timer */
	//sckc	0x330(%r13)		/* set clock comparator */

	lctlg	%c0,%c15,0x380(%r13)	/* load control registers */
	lam	%a0,%a15,0x340(%r13)	/* load access registers */

	lfpc	0x31c(%r13)		/* load fpu control */
	ld	0,0x200(%r13)		/* load f0 */
	ld	1,0x208(%r13)		/* load f1 */
	ld	2,0x210(%r13)		/* load f2 */
	ld	3,0x218(%r13)		/* load f3 */
	ld	4,0x220(%r13)		/* load f4 */
	ld	5,0x228(%r13)		/* load f5 */
	ld	6,0x230(%r13)		/* load f6 */
	ld	7,0x238(%r13)		/* load f7 */
	ld	8,0x240(%r13)		/* load f8 */
	ld	9,0x248(%r13)		/* load f9 */
	ld	10,0x250(%r13)		/* load f10 */
	ld	11,0x258(%r13)		/* load f11 */
	ld	12,0x260(%r13)		/* load f12 */
	ld	13,0x268(%r13)		/* load f13 */
	ld	14,0x270(%r13)		/* load f14 */
	ld	15,0x278(%r13)		/* load f15 */

	/* Load old stack */
	lg	%r15,0x2f8(%r13)

	/* Restore prefix register */
	spx	0x318(%r13)

	/* Activate DAT */
	stosm	__SF_EMPTY(%r15),0x04

	/* Make all free pages unstable */
	lghi	%r2,0
	brasl	%r14,arch_set_page_states

	/* Return 0 */
	lmg	%r6,%r15,STACK_FRAME_OVERHEAD + __SF_GPRS(%r15)
	lghi	%r2,0
	br	%r14

	.section .data.nosave,"aw",@progbits
	.align	8
.Ldisabled_wait_31:
	.long  0x000a0000,0x00000000
.Lpanic_string:
	.asciz	"Resume not possible because suspend CPU is no longer available"
	.align	8
.Lrestart_diag308_psw:
	.long	0x00080000,0x80000000
.Lrestart_suspend_psw:
	.quad	0x0000000180000000,restart_suspend
.Lnew_pgm_check_psw:
	.quad	0,pgm_check_entry
.Lresume_cpu:
	.byte	0,0<|MERGE_RESOLUTION|>--- conflicted
+++ resolved
@@ -199,10 +199,7 @@
 	brc	2,4b			/* busy, try again */
 5:
 	sigp	%r9,%r2,__SIGP_STOP	/* stop resume (current) CPU */
-<<<<<<< HEAD
-=======
 	brc	2,5b			/* busy, try again */
->>>>>>> 22763c5c
 6:	j	6b
 
 restart_suspend:
@@ -210,10 +207,7 @@
 	llgh	%r2,0(%r1)
 7:
 	sigp	%r9,%r2,__SIGP_SENSE	/* Wait for resume CPU */
-<<<<<<< HEAD
-=======
 	brc	8,7b			/* accepted, status 0, still running */
->>>>>>> 22763c5c
 	brc	2,7b			/* busy, try again */
 	tmll	%r9,0x40		/* Test if resume CPU is stopped */
 	jz	7b
