/dts-v1/;

/include/ "tegra20.dtsi"

/ {
	model = "NVIDIA Tegra2 Ventana evaluation board";
	compatible = "nvidia,ventana", "nvidia,tegra20";

	memory {
		reg = <0x00000000 0x40000000>;
	};

	pinmux {
		pinctrl-names = "default";
		pinctrl-0 = <&state_default>;

		state_default: pinmux {
			ata {
				nvidia,pins = "ata";
				nvidia,function = "ide";
			};
			atb {
				nvidia,pins = "atb", "gma", "gme";
				nvidia,function = "sdio4";
			};
			atc {
				nvidia,pins = "atc";
				nvidia,function = "nand";
			};
			atd {
				nvidia,pins = "atd", "ate", "gmb", "spia",
					"spib", "spic";
				nvidia,function = "gmi";
			};
			cdev1 {
				nvidia,pins = "cdev1";
				nvidia,function = "plla_out";
			};
			cdev2 {
				nvidia,pins = "cdev2";
				nvidia,function = "pllp_out4";
			};
			crtp {
				nvidia,pins = "crtp", "lm1";
				nvidia,function = "crt";
			};
			csus {
				nvidia,pins = "csus";
				nvidia,function = "vi_sensor_clk";
			};
			dap1 {
				nvidia,pins = "dap1";
				nvidia,function = "dap1";
			};
			dap2 {
				nvidia,pins = "dap2";
				nvidia,function = "dap2";
			};
			dap3 {
				nvidia,pins = "dap3";
				nvidia,function = "dap3";
			};
			dap4 {
				nvidia,pins = "dap4";
				nvidia,function = "dap4";
			};
			ddc {
				nvidia,pins = "ddc", "owc", "spdi", "spdo",
					"uac";
				nvidia,function = "rsvd2";
			};
			dta {
				nvidia,pins = "dta", "dtb", "dtc", "dtd", "dte";
				nvidia,function = "vi";
			};
			dtf {
				nvidia,pins = "dtf";
				nvidia,function = "i2c3";
			};
			gmc {
				nvidia,pins = "gmc";
				nvidia,function = "uartd";
			};
			gmd {
				nvidia,pins = "gmd";
				nvidia,function = "sflash";
			};
			gpu {
				nvidia,pins = "gpu";
				nvidia,function = "pwm";
			};
			gpu7 {
				nvidia,pins = "gpu7";
				nvidia,function = "rtck";
			};
			gpv {
				nvidia,pins = "gpv", "slxa", "slxk";
				nvidia,function = "pcie";
			};
			hdint {
				nvidia,pins = "hdint", "pta";
				nvidia,function = "hdmi";
			};
			i2cp {
				nvidia,pins = "i2cp";
				nvidia,function = "i2cp";
			};
			irrx {
				nvidia,pins = "irrx", "irtx";
				nvidia,function = "uartb";
			};
			kbca {
				nvidia,pins = "kbca", "kbcb", "kbcc", "kbcd",
					"kbce", "kbcf";
				nvidia,function = "kbc";
			};
			lcsn {
				nvidia,pins = "lcsn", "ldc", "lm0", "lpw1",
					"lsdi", "lvp0";
				nvidia,function = "rsvd4";
			};
			ld0 {
				nvidia,pins = "ld0", "ld1", "ld2", "ld3", "ld4",
					"ld5", "ld6", "ld7", "ld8", "ld9",
					"ld10", "ld11", "ld12", "ld13", "ld14",
					"ld15", "ld16", "ld17", "ldi", "lhp0",
					"lhp1", "lhp2", "lhs", "lpp", "lpw0",
					"lpw2", "lsc0", "lsc1", "lsck", "lsda",
					"lspi", "lvp1", "lvs";
				nvidia,function = "displaya";
			};
			pmc {
				nvidia,pins = "pmc";
				nvidia,function = "pwr_on";
			};
			rm {
				nvidia,pins = "rm";
				nvidia,function = "i2c1";
			};
			sdb {
				nvidia,pins = "sdb", "sdc", "sdd", "slxc";
				nvidia,function = "sdio3";
			};
			sdio1 {
				nvidia,pins = "sdio1";
				nvidia,function = "sdio1";
			};
			slxd {
				nvidia,pins = "slxd";
				nvidia,function = "spdif";
			};
			spid {
				nvidia,pins = "spid", "spie", "spif";
				nvidia,function = "spi1";
			};
			spig {
				nvidia,pins = "spig", "spih";
				nvidia,function = "spi2_alt";
			};
			uaa {
				nvidia,pins = "uaa", "uab", "uda";
				nvidia,function = "ulpi";
			};
			uad {
				nvidia,pins = "uad";
				nvidia,function = "irda";
			};
			uca {
				nvidia,pins = "uca", "ucb";
				nvidia,function = "uartc";
			};
			conf_ata {
				nvidia,pins = "ata", "atb", "atc", "atd",
					"cdev1", "cdev2", "dap1", "dap2",
					"dap4", "ddc", "dtf", "gma", "gmc",
					"gme", "gpu", "gpu7", "i2cp", "irrx",
					"irtx", "pta", "rm", "sdc", "sdd",
					"slxc", "slxd", "slxk", "spdi", "spdo",
					"uac", "uad", "uca", "ucb", "uda";
				nvidia,pull = <0>;
				nvidia,tristate = <0>;
			};
			conf_ate {
				nvidia,pins = "ate", "csus", "dap3", "gmd",
					"gpv", "owc", "spia", "spib", "spic",
					"spid", "spie", "spig";
				nvidia,pull = <0>;
				nvidia,tristate = <1>;
			};
			conf_ck32 {
				nvidia,pins = "ck32", "ddrc", "pmca", "pmcb",
					"pmcc", "pmcd", "pmce", "xm2c", "xm2d";
				nvidia,pull = <0>;
			};
			conf_crtp {
				nvidia,pins = "crtp", "gmb", "slxa", "spih";
				nvidia,pull = <2>;
				nvidia,tristate = <1>;
			};
			conf_dta {
				nvidia,pins = "dta", "dtb", "dtc", "dtd";
				nvidia,pull = <1>;
				nvidia,tristate = <0>;
			};
			conf_dte {
				nvidia,pins = "dte", "spif";
				nvidia,pull = <1>;
				nvidia,tristate = <1>;
			};
			conf_hdint {
				nvidia,pins = "hdint", "lcsn", "ldc", "lm1",
					"lpw1", "lsck", "lsda", "lsdi", "lvp0";
				nvidia,tristate = <1>;
			};
			conf_kbca {
				nvidia,pins = "kbca", "kbcb", "kbcc", "kbcd",
					"kbce", "kbcf", "sdio1", "uaa", "uab";
				nvidia,pull = <2>;
				nvidia,tristate = <0>;
			};
			conf_lc {
				nvidia,pins = "lc", "ls";
				nvidia,pull = <2>;
			};
			conf_ld0 {
				nvidia,pins = "ld0", "ld1", "ld2", "ld3", "ld4",
					"ld5", "ld6", "ld7", "ld8", "ld9",
					"ld10", "ld11", "ld12", "ld13", "ld14",
					"ld15", "ld16", "ld17", "ldi", "lhp0",
					"lhp1", "lhp2", "lhs", "lm0", "lpp",
					"lpw0", "lpw2", "lsc0", "lsc1", "lspi",
					"lvp1", "lvs", "pmc", "sdb";
				nvidia,tristate = <0>;
			};
			conf_ld17_0 {
				nvidia,pins = "ld17_0", "ld19_18", "ld21_20",
					"ld23_22";
				nvidia,pull = <1>;
			};
		};
	};

	i2s@70002800 {
		status = "okay";
	};

	serial@70006300 {
		status = "okay";
		clock-frequency = <216000000>;
	};

	i2c@7000c000 {
		status = "okay";
		clock-frequency = <400000>;

		wm8903: wm8903@1a {
			compatible = "wlf,wm8903";
			reg = <0x1a>;
			interrupt-parent = <&gpio>;
			interrupts = <187 0x04>;

			gpio-controller;
			#gpio-cells = <2>;

			micdet-cfg = <0>;
			micdet-delay = <100>;
			gpio-cfg = <0xffffffff 0xffffffff 0 0xffffffff 0xffffffff>;
		};

		/* ALS and proximity sensor */
		isl29018@44 {
			compatible = "isil,isl29018";
			reg = <0x44>;
			interrupt-parent = <&gpio>;
			interrupts = <202 0x04>; /*gpio PZ2 */
		};
	};

	i2c@7000c400 {
		status = "okay";
		clock-frequency = <400000>;
	};

	i2c@7000c500 {
		status = "okay";
		clock-frequency = <400000>;
	};

	i2c@7000d000 {
		status = "okay";
		clock-frequency = <400000>;
	};

	usb@c5000000 {
		status = "okay";
	};

	usb@c5004000 {
		status = "okay";
		nvidia,phy-reset-gpio = <&gpio 169 0>; /* gpio PV1 */
	};

	usb@c5008000 {
		status = "okay";
	};

	sdhci@c8000400 {
		status = "okay";
		cd-gpios = <&gpio 69 0>; /* gpio PI5 */
		wp-gpios = <&gpio 57 0>; /* gpio PH1 */
		power-gpios = <&gpio 70 0>; /* gpio PI6 */
	};

	sdhci@c8000600 {
		status = "okay";
		support-8bit;
	};

	sound {
		compatible = "nvidia,tegra-audio-wm8903-ventana",
			     "nvidia,tegra-audio-wm8903";
		nvidia,model = "NVIDIA Tegra Ventana";

		nvidia,audio-routing =
			"Headphone Jack", "HPOUTR",
			"Headphone Jack", "HPOUTL",
			"Int Spk", "ROP",
			"Int Spk", "RON",
			"Int Spk", "LOP",
			"Int Spk", "LON",
			"Mic Jack", "MICBIAS",
			"IN1L", "Mic Jack";

		nvidia,i2s-controller = <&tegra_i2s1>;
		nvidia,audio-codec = <&wm8903>;

		nvidia,spkr-en-gpios = <&wm8903 2 0>;
		nvidia,hp-det-gpios = <&gpio 178 0>; /* gpio PW2 */
		nvidia,int-mic-en-gpios = <&gpio 184 0>; /* gpio PX0 */
		nvidia,ext-mic-en-gpios = <&gpio 185 0>; /* gpio PX1 */
	};
<<<<<<< HEAD
=======

	serial@70006000 {
		status = "disable";
	};

	serial@70006040 {
		status = "disable";
	};

	serial@70006200 {
		status = "disable";
	};

	serial@70006300 {
		clock-frequency = < 216000000 >;
	};

	serial@70006400 {
		status = "disable";
	};

	sdhci@c8000000 {
		status = "disable";
	};

	sdhci@c8000200 {
		status = "disable";
	};

	sdhci@c8000400 {
		cd-gpios = <&gpio 69 0>; /* gpio PI5 */
		wp-gpios = <&gpio 57 0>; /* gpio PH1 */
		power-gpios = <&gpio 70 0>; /* gpio PI6 */
		bus-width = <4>;
	};

	sdhci@c8000600 {
		support-8bit;
		bus-width = <8>;
	};
>>>>>>> 7f217794
};<|MERGE_RESOLUTION|>--- conflicted
+++ resolved
@@ -309,11 +309,13 @@
 		cd-gpios = <&gpio 69 0>; /* gpio PI5 */
 		wp-gpios = <&gpio 57 0>; /* gpio PH1 */
 		power-gpios = <&gpio 70 0>; /* gpio PI6 */
+		bus-width = <4>;
 	};
 
 	sdhci@c8000600 {
 		status = "okay";
 		support-8bit;
+		bus-width = <8>;
 	};
 
 	sound {
@@ -339,47 +341,4 @@
 		nvidia,int-mic-en-gpios = <&gpio 184 0>; /* gpio PX0 */
 		nvidia,ext-mic-en-gpios = <&gpio 185 0>; /* gpio PX1 */
 	};
-<<<<<<< HEAD
-=======
-
-	serial@70006000 {
-		status = "disable";
-	};
-
-	serial@70006040 {
-		status = "disable";
-	};
-
-	serial@70006200 {
-		status = "disable";
-	};
-
-	serial@70006300 {
-		clock-frequency = < 216000000 >;
-	};
-
-	serial@70006400 {
-		status = "disable";
-	};
-
-	sdhci@c8000000 {
-		status = "disable";
-	};
-
-	sdhci@c8000200 {
-		status = "disable";
-	};
-
-	sdhci@c8000400 {
-		cd-gpios = <&gpio 69 0>; /* gpio PI5 */
-		wp-gpios = <&gpio 57 0>; /* gpio PH1 */
-		power-gpios = <&gpio 70 0>; /* gpio PI6 */
-		bus-width = <4>;
-	};
-
-	sdhci@c8000600 {
-		support-8bit;
-		bus-width = <8>;
-	};
->>>>>>> 7f217794
 };