--- conflicted
+++ resolved
@@ -116,15 +116,6 @@
 		}
 
 		link->ignore_suspend = 1;
-<<<<<<< HEAD
-		ret = of_property_read_string(np, "link-name", &link->name);
-		if (ret) {
-			dev_err(card->dev, "error getting codec dai_link name\n");
-			goto err;
-		}
-
-=======
->>>>>>> 6fa5963c
 		link->nonatomic = 1;
 		link->dpcm_playback = 1;
 		link->dpcm_capture = 1;
