/*
 * soc-apci.c - support for ACPI enumeration.
 *
 * Copyright (c) 2013-15, Intel Corporation.
 *
 *
 * This program is free software; you can redistribute it and/or modify it
 * under the terms and conditions of the GNU General Public License,
 * version 2, as published by the Free Software Foundation.
 *
 * This program is distributed in the hope it will be useful, but WITHOUT
 * ANY WARRANTY; without even the implied warranty of MERCHANTABILITY or
 * FITNESS FOR A PARTICULAR PURPOSE.  See the GNU General Public License for
 * more details.
 */

#include <sound/soc-acpi.h>

<<<<<<< HEAD
static acpi_status snd_soc_acpi_find_name(acpi_handle handle, u32 level,
				      void *context, void **ret)
{
	struct acpi_device *adev;
	const char *name = NULL;

	if (acpi_bus_get_device(handle, &adev))
		return AE_OK;

	if (adev->status.present && adev->status.functional) {
		name = acpi_dev_name(adev);
		*(const char **)ret = name;
		return AE_CTRL_TERMINATE;
	}

	return AE_OK;
}

const char *snd_soc_acpi_find_name_from_hid(const u8 hid[ACPI_ID_LEN])
{
	const char *name = NULL;
	acpi_status status;

	status = acpi_get_devices(hid, snd_soc_acpi_find_name, NULL,
				  (void **)&name);

	if (ACPI_FAILURE(status) || name[0] == '\0')
		return NULL;

	return name;
}
EXPORT_SYMBOL_GPL(snd_soc_acpi_find_name_from_hid);

=======
>>>>>>> 8f05b9c6
struct snd_soc_acpi_mach *
snd_soc_acpi_find_machine(struct snd_soc_acpi_mach *machines)
{
	struct snd_soc_acpi_mach *mach;

	for (mach = machines; mach->id[0]; mach++) {
		if (acpi_dev_present(mach->id, NULL, -1)) {
			if (mach->machine_quirk)
				mach = mach->machine_quirk(mach);
			return mach;
		}
	}
	return NULL;
}
EXPORT_SYMBOL_GPL(snd_soc_acpi_find_machine);

static acpi_status snd_soc_acpi_find_package(acpi_handle handle, u32 level,
					     void *context, void **ret)
{
	struct acpi_device *adev;
	acpi_status status = AE_OK;
	struct snd_soc_acpi_package_context *pkg_ctx = context;

	pkg_ctx->data_valid = false;

	if (acpi_bus_get_device(handle, &adev))
		return AE_OK;

	if (adev->status.present && adev->status.functional) {
		struct acpi_buffer buffer = {ACPI_ALLOCATE_BUFFER, NULL};
		union acpi_object  *myobj = NULL;

		status = acpi_evaluate_object_typed(handle, pkg_ctx->name,
						NULL, &buffer,
						ACPI_TYPE_PACKAGE);
		if (ACPI_FAILURE(status))
			return AE_OK;

		myobj = buffer.pointer;
		if (!myobj || myobj->package.count != pkg_ctx->length) {
			kfree(buffer.pointer);
			return AE_OK;
		}

		status = acpi_extract_package(myobj,
					pkg_ctx->format, pkg_ctx->state);
		if (ACPI_FAILURE(status)) {
			kfree(buffer.pointer);
			return AE_OK;
		}

		kfree(buffer.pointer);
		pkg_ctx->data_valid = true;
		return AE_CTRL_TERMINATE;
	}

	return AE_OK;
}

bool snd_soc_acpi_find_package_from_hid(const u8 hid[ACPI_ID_LEN],
				struct snd_soc_acpi_package_context *ctx)
{
	acpi_status status;

	status = acpi_get_devices(hid, snd_soc_acpi_find_package, ctx, NULL);

	if (ACPI_FAILURE(status) || !ctx->data_valid)
		return false;

	return true;
}
EXPORT_SYMBOL_GPL(snd_soc_acpi_find_package_from_hid);

struct snd_soc_acpi_mach *snd_soc_acpi_codec_list(void *arg)
{
	struct snd_soc_acpi_mach *mach = arg;
	struct snd_soc_acpi_codecs *codec_list =
		(struct snd_soc_acpi_codecs *) mach->quirk_data;
	int i;

	if (mach->quirk_data == NULL)
		return mach;

	for (i = 0; i < codec_list->num_codecs; i++) {
		if (!acpi_dev_present(codec_list->codecs[i], NULL, -1))
			return NULL;
	}

	return mach;
}
EXPORT_SYMBOL_GPL(snd_soc_acpi_codec_list);

MODULE_LICENSE("GPL v2");
MODULE_DESCRIPTION("ALSA SoC ACPI module");<|MERGE_RESOLUTION|>--- conflicted
+++ resolved
@@ -16,42 +16,6 @@
 
 #include <sound/soc-acpi.h>
 
-<<<<<<< HEAD
-static acpi_status snd_soc_acpi_find_name(acpi_handle handle, u32 level,
-				      void *context, void **ret)
-{
-	struct acpi_device *adev;
-	const char *name = NULL;
-
-	if (acpi_bus_get_device(handle, &adev))
-		return AE_OK;
-
-	if (adev->status.present && adev->status.functional) {
-		name = acpi_dev_name(adev);
-		*(const char **)ret = name;
-		return AE_CTRL_TERMINATE;
-	}
-
-	return AE_OK;
-}
-
-const char *snd_soc_acpi_find_name_from_hid(const u8 hid[ACPI_ID_LEN])
-{
-	const char *name = NULL;
-	acpi_status status;
-
-	status = acpi_get_devices(hid, snd_soc_acpi_find_name, NULL,
-				  (void **)&name);
-
-	if (ACPI_FAILURE(status) || name[0] == '\0')
-		return NULL;
-
-	return name;
-}
-EXPORT_SYMBOL_GPL(snd_soc_acpi_find_name_from_hid);
-
-=======
->>>>>>> 8f05b9c6
 struct snd_soc_acpi_mach *
 snd_soc_acpi_find_machine(struct snd_soc_acpi_mach *machines)
 {
